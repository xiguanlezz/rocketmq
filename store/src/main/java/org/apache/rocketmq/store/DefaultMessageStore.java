/*
 * Licensed to the Apache Software Foundation (ASF) under one or more
 * contributor license agreements.  See the NOTICE file distributed with
 * this work for additional information regarding copyright ownership.
 * The ASF licenses this file to You under the Apache License, Version 2.0
 * (the "License"); you may not use this file except in compliance with
 * the License.  You may obtain a copy of the License at
 *
 *     http://www.apache.org/licenses/LICENSE-2.0
 *
 * Unless required by applicable law or agreed to in writing, software
 * distributed under the License is distributed on an "AS IS" BASIS,
 * WITHOUT WARRANTIES OR CONDITIONS OF ANY KIND, either express or implied.
 * See the License for the specific language governing permissions and
 * limitations under the License.
 */
package org.apache.rocketmq.store;

import com.google.common.hash.Hashing;
import java.io.File;
import java.io.IOException;
import java.io.RandomAccessFile;
import java.net.Inet6Address;
import java.net.InetSocketAddress;
import java.net.SocketAddress;
import java.nio.ByteBuffer;
import java.nio.channels.FileLock;
import java.util.ArrayList;
import java.util.Collections;
import java.util.HashMap;
import java.util.HashSet;
import java.util.Iterator;
import java.util.LinkedList;
import java.util.List;
import java.util.Map;
import java.util.Map.Entry;
import java.util.Objects;
import java.util.Optional;
import java.util.Set;
import java.util.concurrent.CompletableFuture;
import java.util.concurrent.ConcurrentHashMap;
import java.util.concurrent.ConcurrentMap;
import java.util.concurrent.ExecutionException;
import java.util.concurrent.Executors;
import java.util.concurrent.ScheduledExecutorService;
import java.util.concurrent.TimeUnit;
import java.util.concurrent.TimeoutException;
import java.util.concurrent.atomic.AtomicLong;
import org.apache.commons.lang3.StringUtils;
import org.apache.rocketmq.common.AbstractBrokerRunnable;
import org.apache.rocketmq.common.BrokerConfig;
import org.apache.rocketmq.common.BrokerIdentity;
import org.apache.rocketmq.common.MixAll;
import org.apache.rocketmq.common.ServiceThread;
import org.apache.rocketmq.common.SystemClock;
import org.apache.rocketmq.common.ThreadFactoryImpl;
import org.apache.rocketmq.common.TopicConfig;
import org.apache.rocketmq.common.UtilAll;
import org.apache.rocketmq.common.attribute.CQType;
import org.apache.rocketmq.common.attribute.DeletePolicy;
import org.apache.rocketmq.common.constant.LoggerName;
import org.apache.rocketmq.common.message.MessageConst;
import org.apache.rocketmq.common.message.MessageDecoder;
import org.apache.rocketmq.common.message.MessageExt;
import org.apache.rocketmq.common.message.MessageExtBatch;
import org.apache.rocketmq.common.message.MessageExtBrokerInner;
import org.apache.rocketmq.common.protocol.body.HARuntimeInfo;
import org.apache.rocketmq.common.running.RunningStats;
import org.apache.rocketmq.common.sysflag.MessageSysFlag;
import org.apache.rocketmq.common.topic.TopicValidator;
import org.apache.rocketmq.common.utils.DeletePolicyUtils;
import org.apache.rocketmq.common.utils.QueueTypeUtils;
import org.apache.rocketmq.common.utils.ServiceProvider;
import org.apache.rocketmq.logging.InternalLogger;
import org.apache.rocketmq.logging.InternalLoggerFactory;
import org.apache.rocketmq.store.config.BrokerRole;
import org.apache.rocketmq.store.config.FlushDiskType;
import org.apache.rocketmq.store.config.MessageStoreConfig;
import org.apache.rocketmq.store.config.StorePathConfigHelper;
import org.apache.rocketmq.store.dledger.DLedgerCommitLog;
import org.apache.rocketmq.store.ha.DefaultHAService;
import org.apache.rocketmq.store.ha.HAService;
import org.apache.rocketmq.store.hook.PutMessageHook;
import org.apache.rocketmq.store.hook.SendMessageBackHook;
import org.apache.rocketmq.store.index.IndexService;
import org.apache.rocketmq.store.index.QueryOffsetResult;
import org.apache.rocketmq.store.kv.CommitLogDispatcherCompaction;
import org.apache.rocketmq.store.kv.CompactionService;
import org.apache.rocketmq.store.kv.CompactionStore;
import org.apache.rocketmq.store.logfile.MappedFile;
import org.apache.rocketmq.store.queue.ConsumeQueueInterface;
import org.apache.rocketmq.store.queue.ConsumeQueueStore;
import org.apache.rocketmq.store.queue.CqUnit;
import org.apache.rocketmq.store.queue.ReferredIterator;
import org.apache.rocketmq.store.stats.BrokerStatsManager;
import org.apache.rocketmq.store.util.PerfCounter;

public class DefaultMessageStore implements MessageStore {
    private static final InternalLogger LOGGER = InternalLoggerFactory.getLogger(LoggerName.STORE_LOGGER_NAME);

    public final PerfCounter.Ticks perfs = new PerfCounter.Ticks(LOGGER);

    private final MessageStoreConfig messageStoreConfig;
    // CommitLog
    private final CommitLog commitLog;
    // CompactionLog
    private final CompactionStore compactionStore;

    private final ConsumeQueueStore consumeQueueStore;

    private final FlushConsumeQueueService flushConsumeQueueService;

    private final CleanCommitLogService cleanCommitLogService;

    private final CleanConsumeQueueService cleanConsumeQueueService;

    private final CorrectLogicOffsetService correctLogicOffsetService;

    private final IndexService indexService;

    private final CompactionService compactionService;

    private final AllocateMappedFileService allocateMappedFileService;

    private ReputMessageService reputMessageService;

    private HAService haService;

    private final StoreStatsService storeStatsService;

    private final TransientStorePool transientStorePool;

    private final RunningFlags runningFlags = new RunningFlags();
    private final SystemClock systemClock = new SystemClock();

    private final ScheduledExecutorService scheduledExecutorService;
    private final BrokerStatsManager brokerStatsManager;
    private final MessageArrivingListener messageArrivingListener;
    private final BrokerConfig brokerConfig;

    private volatile boolean shutdown = true;

    private StoreCheckpoint storeCheckpoint;

    private AtomicLong printTimes = new AtomicLong(0);

    private final LinkedList<CommitLogDispatcher> dispatcherList;

    private RandomAccessFile lockFile;

    private FileLock lock;

    boolean shutDownNormal = false;
    // Max pull msg size
    private final static int MAX_PULL_MSG_SIZE = 128 * 1024 * 1024;

    private volatile int aliveReplicasNum = 1;

    // Refer the MessageStore of MasterBroker in the same process.
    // If current broker is master, this reference point to null or itself.
    // If current broker is slave, this reference point to the store of master broker, and the two stores belong to
    // different broker groups.
    private MessageStore masterStoreInProcess = null;

    private volatile long masterFlushedOffset = -1L;

    private volatile long brokerInitMaxOffset = -1L;

    protected List<PutMessageHook> putMessageHookList = new ArrayList<>();

    private SendMessageBackHook sendMessageBackHook;

    private final ConcurrentMap<Integer /* level */, Long/* delay timeMillis */> delayLevelTable =
        new ConcurrentHashMap<Integer, Long>(32);

    private int maxDelayLevel;

    public DefaultMessageStore(final MessageStoreConfig messageStoreConfig, final BrokerStatsManager brokerStatsManager,
        final MessageArrivingListener messageArrivingListener, final BrokerConfig brokerConfig) throws IOException {
        this.messageArrivingListener = messageArrivingListener;
        this.brokerConfig = brokerConfig;
        this.messageStoreConfig = messageStoreConfig;
        this.aliveReplicasNum = messageStoreConfig.getTotalReplicas();
        this.brokerStatsManager = brokerStatsManager;
        this.allocateMappedFileService = new AllocateMappedFileService(this);
        if (messageStoreConfig.isEnableDLegerCommitLog()) {
            this.commitLog = new DLedgerCommitLog(this);
        } else {
            this.commitLog = new CommitLog(this);
        }

        this.compactionStore = new CompactionStore(this);
        this.consumeQueueStore = new ConsumeQueueStore(this, this.messageStoreConfig);

        this.flushConsumeQueueService = new FlushConsumeQueueService();
        this.cleanCommitLogService = new CleanCommitLogService();
        this.cleanConsumeQueueService = new CleanConsumeQueueService();
        this.correctLogicOffsetService = new CorrectLogicOffsetService();
        this.storeStatsService = new StoreStatsService(getBrokerIdentity());
        this.indexService = new IndexService(this);
        this.compactionService = new CompactionService(commitLog, this, compactionStore);
        if (!messageStoreConfig.isEnableDLegerCommitLog() && !this.messageStoreConfig.isDuplicationEnable()) {
            this.haService = ServiceProvider.loadClass(ServiceProvider.HA_SERVICE_ID, HAService.class);
            if (null == this.haService) {
                this.haService = new DefaultHAService();
                LOGGER.warn("Load default HA Service: {}", DefaultHAService.class.getSimpleName());
            }
        }

        this.reputMessageService = new ReputMessageService();

        this.transientStorePool = new TransientStorePool(messageStoreConfig);

<<<<<<< HEAD
        if (messageStoreConfig.isTransientStorePoolEnable()) {
            this.transientStorePool.init();
        }

        this.allocateMappedFileService.start();

        this.indexService.start();
        this.compactionService.start();

=======
>>>>>>> 05fee0d7
        this.scheduledExecutorService =
            Executors.newSingleThreadScheduledExecutor(new ThreadFactoryImpl("StoreScheduledThread", getBrokerIdentity()));

        this.dispatcherList = new LinkedList<>();
        this.dispatcherList.addLast(new CommitLogDispatcherBuildConsumeQueue());
        this.dispatcherList.addLast(new CommitLogDispatcherBuildIndex());
        this.dispatcherList.addLast(new CommitLogDispatcherCompaction(compactionService));

        File file = new File(StorePathConfigHelper.getLockFile(messageStoreConfig.getStorePathRootDir()));
        UtilAll.ensureDirOK(file.getParent());
        UtilAll.ensureDirOK(getStorePathPhysic());
        UtilAll.ensureDirOK(getStorePathLogic());
        lockFile = new RandomAccessFile(file, "rw");

        parseDelayLevel();
    }

    public boolean parseDelayLevel() {
        HashMap<String, Long> timeUnitTable = new HashMap<String, Long>();
        timeUnitTable.put("s", 1000L);
        timeUnitTable.put("m", 1000L * 60);
        timeUnitTable.put("h", 1000L * 60 * 60);
        timeUnitTable.put("d", 1000L * 60 * 60 * 24);

        String levelString = messageStoreConfig.getMessageDelayLevel();
        try {
            String[] levelArray = levelString.split(" ");
            for (int i = 0; i < levelArray.length; i++) {
                String value = levelArray[i];
                String ch = value.substring(value.length() - 1);
                Long tu = timeUnitTable.get(ch);

                int level = i + 1;
                if (level > this.maxDelayLevel) {
                    this.maxDelayLevel = level;
                }
                long num = Long.parseLong(value.substring(0, value.length() - 1));
                long delayTimeMillis = tu * num;
                this.delayLevelTable.put(level, delayTimeMillis);
            }
        } catch (Exception e) {
            LOGGER.error("parseDelayLevel exception", e);
            LOGGER.info("levelString String = {}", levelString);
            return false;
        }

        return true;
    }

    @Override
    public void truncateDirtyLogicFiles(long phyOffset) {
        this.consumeQueueStore.truncateDirty(phyOffset);
    }

    /**
     * @throws IOException
     */
    @Override
    public boolean load() {
        boolean result = true;

        try {
            boolean lastExitOK = !this.isTempFileExist();
            LOGGER.info("last shutdown {}, root dir: {}", lastExitOK ? "normally" : "abnormally", messageStoreConfig.getStorePathRootDir());

            // load Commit Log
            result = result && this.commitLog.load();

            // load Consume Queue
            result = result && this.consumeQueueStore.load();

            if (result) {
                this.storeCheckpoint =
                    new StoreCheckpoint(StorePathConfigHelper.getStoreCheckpoint(this.messageStoreConfig.getStorePathRootDir()));
                this.masterFlushedOffset = this.storeCheckpoint.getMasterFlushedOffset();
                this.indexService.load(lastExitOK);

                this.recover(lastExitOK);

                LOGGER.info("load over, and the max phy offset = {}", this.getMaxPhyOffset());
            }

            long maxOffset = this.getMaxPhyOffset();
            this.setBrokerInitMaxOffset(maxOffset);
            LOGGER.info("load over, and the max phy offset = {}", maxOffset);
        } catch (Exception e) {
            LOGGER.error("load exception", e);
            result = false;
        }

        if (!result) {
            this.allocateMappedFileService.shutdown();
        }

        return result;
    }

    /**
     * @throws Exception
     */
    @Override
    public void start() throws Exception {
        if (!messageStoreConfig.isEnableDLegerCommitLog() && !this.messageStoreConfig.isDuplicationEnable()) {
            this.haService.init(this);
        }

        if (messageStoreConfig.isTransientStorePoolEnable()) {
            this.transientStorePool.init();
        }

        this.allocateMappedFileService.start();

        this.indexService.start();

        lock = lockFile.getChannel().tryLock(0, 1, false);
        if (lock == null || lock.isShared() || !lock.isValid()) {
            throw new RuntimeException("Lock failed,MQ already started");
        }

        lockFile.getChannel().write(ByteBuffer.wrap("lock".getBytes()));
        lockFile.getChannel().force(true);

        if (this.getMessageStoreConfig().isDuplicationEnable()) {
            this.reputMessageService.setReputFromOffset(this.commitLog.getConfirmOffset());
        } else {
            // It is [recover]'s responsibility to fully dispatch the commit log data before the max offset of commit log.
            this.reputMessageService.setReputFromOffset(this.commitLog.getMaxOffset());
        }
        this.reputMessageService.start();

        // Checking is not necessary, as long as the dLedger's implementation exactly follows the definition of Recover,
        // which is eliminating the dispatch inconsistency between the commitLog and consumeQueue at the end of recovery.
        this.doRecheckReputOffsetFromCq();

        this.flushConsumeQueueService.start();
        this.commitLog.start();
        this.storeStatsService.start();

        if (this.haService != null) {
            this.haService.start();
        }

        this.createTempFile();
        this.addScheduleTask();
        this.perfs.start();
        this.shutdown = false;
    }

    private void doRecheckReputOffsetFromCq() throws InterruptedException {
        if (!messageStoreConfig.isRecheckReputOffsetFromCq()) {
            return;
        }

        /**
         * 1. Make sure the fast-forward messages to be truncated during the recovering according to the max physical offset of the commitlog;
         * 2. DLedger committedPos may be missing, so the maxPhysicalPosInLogicQueue maybe bigger that maxOffset returned by DLedgerCommitLog, just let it go;
         * 3. Calculate the reput offset according to the consume queue;
         * 4. Make sure the fall-behind messages to be dispatched before starting the commitlog, especially when the broker role are automatically changed.
         */
        long maxPhysicalPosInLogicQueue = commitLog.getMinOffset();
        for (ConcurrentMap<Integer, ConsumeQueueInterface> maps : this.getConsumeQueueTable().values()) {
            for (ConsumeQueueInterface logic : maps.values()) {
                if (logic.getMaxPhysicOffset() > maxPhysicalPosInLogicQueue) {
                    maxPhysicalPosInLogicQueue = logic.getMaxPhysicOffset();
                }
            }
        }
        // If maxPhyPos(CQs) < minPhyPos(CommitLog), some newly deleted topics may be re-dispatched into cqs mistakenly.
        if (maxPhysicalPosInLogicQueue < 0) {
            maxPhysicalPosInLogicQueue = 0;
        }
        if (maxPhysicalPosInLogicQueue < this.commitLog.getMinOffset()) {
            maxPhysicalPosInLogicQueue = this.commitLog.getMinOffset();
            /**
             * This happens in following conditions:
             * 1. If someone removes all the consumequeue files or the disk get damaged.
             * 2. Launch a new broker, and copy the commitlog from other brokers.
             *
             * All the conditions has the same in common that the maxPhysicalPosInLogicQueue should be 0.
             * If the maxPhysicalPosInLogicQueue is gt 0, there maybe something wrong.
             */
            LOGGER.warn("[TooSmallCqOffset] maxPhysicalPosInLogicQueue={} clMinOffset={}", maxPhysicalPosInLogicQueue, this.commitLog.getMinOffset());
        }
        LOGGER.info("[SetReputOffset] maxPhysicalPosInLogicQueue={} clMinOffset={} clMaxOffset={} clConfirmedOffset={}",
                maxPhysicalPosInLogicQueue, this.commitLog.getMinOffset(), this.commitLog.getMaxOffset(), this.commitLog.getConfirmOffset());
        this.reputMessageService.setReputFromOffset(maxPhysicalPosInLogicQueue);

        /**
         *  1. Finish dispatching the messages fall behind, then to start other services.
         *  2. DLedger committedPos may be missing, so here just require dispatchBehindBytes <= 0
         */
        while (true) {
            if (dispatchBehindBytes() <= 0) {
                break;
            }
            Thread.sleep(1000);
            LOGGER.info("Try to finish doing reput the messages fall behind during the starting, reputOffset={} maxOffset={} behind={}", this.reputMessageService.getReputFromOffset(), this.getMaxPhyOffset(), this.dispatchBehindBytes());
        }
        this.recoverTopicQueueTable();
    }

    @Override
    public void shutdown() {
        if (!this.shutdown) {
            this.shutdown = true;

            this.scheduledExecutorService.shutdown();
            try {

                Thread.sleep(1000 * 3);
            } catch (InterruptedException e) {
                LOGGER.error("shutdown Exception, ", e);
            }

            if (this.haService != null) {
                this.haService.shutdown();
            }

            this.storeStatsService.shutdown();
            this.indexService.shutdown();
            this.compactionService.shutdown();
            this.commitLog.shutdown();
            this.reputMessageService.shutdown();
            this.flushConsumeQueueService.shutdown();
            this.allocateMappedFileService.shutdown();
            this.storeCheckpoint.flush();
            this.storeCheckpoint.shutdown();

            this.perfs.shutdown();

            if (this.runningFlags.isWriteable() && dispatchBehindBytes() == 0) {
                this.deleteFile(StorePathConfigHelper.getAbortFile(this.messageStoreConfig.getStorePathRootDir()));
                shutDownNormal = true;
            } else {
                LOGGER.warn("the store may be wrong, so shutdown abnormally, and keep abort file.");
            }
        }

        this.transientStorePool.destroy();

        if (lockFile != null && lock != null) {
            try {
                lock.release();
                lockFile.close();
            } catch (IOException e) {
            }
        }
    }

    @Override
    public void destroy() {
        this.destroyLogics();
        this.commitLog.destroy();
        this.indexService.destroy();
        this.deleteFile(StorePathConfigHelper.getAbortFile(this.messageStoreConfig.getStorePathRootDir()));
        this.deleteFile(StorePathConfigHelper.getStoreCheckpoint(this.messageStoreConfig.getStorePathRootDir()));
    }

    public long getMajorFileSize() {
        long commitLogSize = 0;
        if (this.commitLog != null) {
            commitLogSize = this.commitLog.getTotalSize();
        }

        long consumeQueueSize = 0;
        if (this.consumeQueueStore != null) {
            consumeQueueSize = this.consumeQueueStore.getTotalSize();
        }

        long indexFileSize = 0;
        if (this.indexService != null) {
            indexFileSize = this.indexService.getTotalSize();
        }

        return commitLogSize + consumeQueueSize + indexFileSize;
    }

    @Override
    public void destroyLogics() {
        this.consumeQueueStore.destroy();
    }

    @Override
    public CompletableFuture<PutMessageResult> asyncPutMessage(MessageExtBrokerInner msg) {

        for (PutMessageHook putMessageHook : putMessageHookList) {
            PutMessageResult handleResult = putMessageHook.executeBeforePutMessage(msg);
            if (handleResult != null) {
                return CompletableFuture.completedFuture(handleResult);
            }
        }

        if (msg.getProperties().containsKey(MessageConst.PROPERTY_INNER_NUM)
                && !MessageSysFlag.check(msg.getSysFlag(), MessageSysFlag.INNER_BATCH_FLAG)) {
            LOGGER.warn("[BUG]The message had property {} but is not an inner batch", MessageConst.PROPERTY_INNER_NUM);
            return CompletableFuture.completedFuture(new PutMessageResult(PutMessageStatus.MESSAGE_ILLEGAL, null));
        }

        if (MessageSysFlag.check(msg.getSysFlag(), MessageSysFlag.INNER_BATCH_FLAG)) {
            Optional<TopicConfig> topicConfig = this.getTopicConfig(msg.getTopic());
            if (!QueueTypeUtils.isBatchCq(topicConfig)) {
                LOGGER.error("[BUG]The message is an inner batch but cq type is not batch cq");
                return CompletableFuture.completedFuture(new PutMessageResult(PutMessageStatus.MESSAGE_ILLEGAL, null));
            }
        }

        long beginTime = this.getSystemClock().now();
        CompletableFuture<PutMessageResult> putResultFuture = this.commitLog.asyncPutMessage(msg);

        putResultFuture.thenAccept(result -> {
            long elapsedTime = this.getSystemClock().now() - beginTime;
            if (elapsedTime > 500) {
                LOGGER.warn("DefaultMessageStore#putMessage: CommitLog#putMessage cost {}ms, topic={}, bodyLength={}",
                    msg.getTopic(), msg.getBody().length);
            }
            this.storeStatsService.setPutMessageEntireTimeMax(elapsedTime);

            if (null == result || !result.isOk()) {
                this.storeStatsService.getPutMessageFailedTimes().add(1);
            }
        });

        return putResultFuture;
    }

    @Override
    public CompletableFuture<PutMessageResult> asyncPutMessages(MessageExtBatch messageExtBatch) {

        for (PutMessageHook putMessageHook : putMessageHookList) {
            PutMessageResult handleResult = putMessageHook.executeBeforePutMessage(messageExtBatch);
            if (handleResult != null) {
                return CompletableFuture.completedFuture(handleResult);
            }
        }

        long beginTime = this.getSystemClock().now();
        CompletableFuture<PutMessageResult> putResultFuture = this.commitLog.asyncPutMessages(messageExtBatch);

        putResultFuture.thenAccept(result -> {
            long eclipseTime = this.getSystemClock().now() - beginTime;
            if (eclipseTime > 500) {
                LOGGER.warn("not in lock eclipse time(ms)={}, bodyLength={}", eclipseTime, messageExtBatch.getBody().length);
            }
            this.storeStatsService.setPutMessageEntireTimeMax(eclipseTime);

            if (null == result || !result.isOk()) {
                this.storeStatsService.getPutMessageFailedTimes().add(1);
            }
        });

        return putResultFuture;
    }

    @Override
    public PutMessageResult putMessage(MessageExtBrokerInner msg) {
        return waitForPutResult(asyncPutMessage(msg));
    }

    @Override
    public PutMessageResult putMessages(MessageExtBatch messageExtBatch) {
        return waitForPutResult(asyncPutMessages(messageExtBatch));
    }

    private PutMessageResult waitForPutResult(CompletableFuture<PutMessageResult> putMessageResultFuture) {
        try {
            int putMessageTimeout =
                    Math.max(this.messageStoreConfig.getSyncFlushTimeout(),
                            this.messageStoreConfig.getSlaveTimeout()) + 5000;
            return putMessageResultFuture.get(putMessageTimeout, TimeUnit.MILLISECONDS);
        } catch (ExecutionException | InterruptedException e) {
            return new PutMessageResult(PutMessageStatus.UNKNOWN_ERROR, null);
        } catch (TimeoutException e) {
            LOGGER.error("usually it will never timeout, putMessageTimeout is much bigger than slaveTimeout and "
                    + "flushTimeout so the result can be got anyway, but in some situations timeout will happen like full gc "
                    + "process hangs or other unexpected situations.");
            return new PutMessageResult(PutMessageStatus.UNKNOWN_ERROR, null);
        }
    }

    @Override
    public boolean isOSPageCacheBusy() {
        long begin = this.getCommitLog().getBeginTimeInLock();
        long diff = this.systemClock.now() - begin;

        return diff < 10000000
            && diff > this.messageStoreConfig.getOsPageCacheBusyTimeOutMills();
    }

    @Override
    public long lockTimeMills() {
        return this.commitLog.lockTimeMills();
    }

    @Override
    public long getMasterFlushedOffset() {
        return this.masterFlushedOffset;
    }

    @Override
    public void setMasterFlushedOffset(long masterFlushedOffset) {
        this.masterFlushedOffset = masterFlushedOffset;
        this.storeCheckpoint.setMasterFlushedOffset(masterFlushedOffset);
    }

    @Override
    public long getBrokerInitMaxOffset() {
        return this.brokerInitMaxOffset;
    }

    @Override
    public void setBrokerInitMaxOffset(long brokerInitMaxOffset) {
        this.brokerInitMaxOffset = brokerInitMaxOffset;
    }

    public SystemClock getSystemClock() {
        return systemClock;
    }

    @Override
    public CommitLog getCommitLog() {
        return commitLog;
    }

    public void truncateDirtyFiles(long offsetToTruncate) {
        if (offsetToTruncate >= this.getMaxPhyOffset()) {
            return;
        }

        this.reputMessageService.shutdown();

        // truncate commitLog
        this.commitLog.truncateDirtyFiles(offsetToTruncate);

        // truncate consume queue
        this.truncateDirtyLogicFiles(offsetToTruncate);

        recoverTopicQueueTable();

        this.reputMessageService = new ReputMessageService();
        this.reputMessageService.setReputFromOffset(offsetToTruncate);
        this.reputMessageService.start();
    }

    @Override
    public boolean truncateFiles(long offsetToTruncate) {
        if (offsetToTruncate >= this.getMaxPhyOffset()) {
            return true;
        }

        if (!isOffsetAligned(offsetToTruncate)) {
            LOGGER.error("Offset {} not align, truncate failed, need manual fix");
            return false;
        }
        truncateDirtyFiles(offsetToTruncate);
        return true;
    }

    @Override
    public boolean isOffsetAligned(long offset) {
        SelectMappedBufferResult mappedBufferResult = this.getCommitLogData(offset);

        if (mappedBufferResult == null) {
            return true;
        }

        DispatchRequest dispatchRequest = this.commitLog.checkMessageAndReturnSize(mappedBufferResult.getByteBuffer(), true, false);
        return dispatchRequest.isSuccess();
    }

    @Override
    public GetMessageResult getMessage(final String group, final String topic, final int queueId, final long offset,
        final int maxMsgNums,
        final MessageFilter messageFilter) {
        return getMessage(group, topic, queueId, offset, maxMsgNums, MAX_PULL_MSG_SIZE, messageFilter);
    }

    @Override
    public GetMessageResult getMessage(final String group, final String topic, final int queueId, final long offset,
        final int maxMsgNums, final int maxTotalMsgSize, final MessageFilter messageFilter) {
        if (this.shutdown) {
            LOGGER.warn("message store has shutdown, so getMessage is forbidden");
            return null;
        }

        if (!this.runningFlags.isReadable()) {
            LOGGER.warn("message store is not readable, so getMessage is forbidden " + this.runningFlags.getFlagBits());
            return null;
        }

        Optional<TopicConfig> topicConfig = getTopicConfig(topic);
        DeletePolicy policy = DeletePolicyUtils.getDeletePolicy(topicConfig);
        //check request topic flag
        if (Objects.equals(policy, DeletePolicy.COMPACTION)) {
            return compactionStore.getMessage(group, topic, queueId, offset, maxMsgNums, maxTotalMsgSize);
        } // else skip

        long beginTime = this.getSystemClock().now();

        GetMessageStatus status = GetMessageStatus.NO_MESSAGE_IN_QUEUE;
        long nextBeginOffset = offset;
        long minOffset = 0;
        long maxOffset = 0;

        GetMessageResult getResult = new GetMessageResult();

        final long maxOffsetPy = this.commitLog.getMaxOffset();

        ConsumeQueueInterface consumeQueue = findConsumeQueue(topic, queueId);
        if (consumeQueue != null) {
            minOffset = consumeQueue.getMinOffsetInQueue();
            maxOffset = consumeQueue.getMaxOffsetInQueue();

            if (maxOffset == 0) {
                status = GetMessageStatus.NO_MESSAGE_IN_QUEUE;
                nextBeginOffset = nextOffsetCorrection(offset, 0);
            } else if (offset < minOffset) {
                status = GetMessageStatus.OFFSET_TOO_SMALL;
                nextBeginOffset = nextOffsetCorrection(offset, minOffset);
            } else if (offset == maxOffset) {
                status = GetMessageStatus.OFFSET_OVERFLOW_ONE;
                nextBeginOffset = nextOffsetCorrection(offset, offset);
            } else if (offset > maxOffset) {
                status = GetMessageStatus.OFFSET_OVERFLOW_BADLY;
                nextBeginOffset = nextOffsetCorrection(offset, maxOffset);
            } else {
                final int maxFilterMessageCount = Math.max(16000, maxMsgNums * ConsumeQueue.CQ_STORE_UNIT_SIZE);
                final boolean diskFallRecorded = this.messageStoreConfig.isDiskFallRecorded();

                long maxPullSize = Math.max(maxTotalMsgSize, 100);
                if (maxPullSize > MAX_PULL_MSG_SIZE) {
                    LOGGER.warn("The max pull size is too large maxPullSize={} topic={} queueId={}", maxPullSize, topic, queueId);
                    maxPullSize = MAX_PULL_MSG_SIZE;
                }
                status = GetMessageStatus.NO_MATCHED_MESSAGE;
                long maxPhyOffsetPulling = 0;
                int cqFileNum = 0;

                while (getResult.getBufferTotalSize() <= 0
                    && nextBeginOffset < maxOffset
                    && cqFileNum++ < this.messageStoreConfig.getTravelCqFileNumWhenGetMessage()) {
                    ReferredIterator<CqUnit> bufferConsumeQueue = consumeQueue.iterateFrom(nextBeginOffset);

                    if (bufferConsumeQueue == null) {
                        status = GetMessageStatus.OFFSET_FOUND_NULL;
                        nextBeginOffset = nextOffsetCorrection(nextBeginOffset, this.consumeQueueStore.rollNextFile(consumeQueue, nextBeginOffset));
                        LOGGER.warn("consumer request topic: " + topic + "offset: " + offset + " minOffset: " + minOffset + " maxOffset: "
                            + maxOffset + ", but access logic queue failed. Correct nextBeginOffset to " + nextBeginOffset);
                        break;
                    }

                    try {
                        long nextPhyFileStartOffset = Long.MIN_VALUE;
                        while (bufferConsumeQueue.hasNext()
                            && nextBeginOffset < maxOffset) {
                            CqUnit cqUnit = bufferConsumeQueue.next();
                            long offsetPy = cqUnit.getPos();
                            int sizePy = cqUnit.getSize();

                            boolean isInDisk = checkInDiskByCommitOffset(offsetPy, maxOffsetPy);

                            if (cqUnit.getQueueOffset() - offset > maxFilterMessageCount) {
                                break;
                            }

                            if (this.isTheBatchFull(sizePy, cqUnit.getBatchNum(), maxMsgNums, maxPullSize, getResult.getBufferTotalSize(), getResult.getMessageCount(), isInDisk)) {
                                break;
                            }

                            if (getResult.getBufferTotalSize() >= maxPullSize) {
                                break;
                            }

                            maxPhyOffsetPulling = offsetPy;

                            //Be careful, here should before the isTheBatchFull
                            nextBeginOffset = cqUnit.getQueueOffset() + cqUnit.getBatchNum();

                            if (nextPhyFileStartOffset != Long.MIN_VALUE) {
                                if (offsetPy < nextPhyFileStartOffset) {
                                    continue;
                                }
                            }

                            if (messageFilter != null
                                && !messageFilter.isMatchedByConsumeQueue(cqUnit.getValidTagsCodeAsLong(), cqUnit.getCqExtUnit())) {
                                if (getResult.getBufferTotalSize() == 0) {
                                    status = GetMessageStatus.NO_MATCHED_MESSAGE;
                                }

                                continue;
                            }

                            SelectMappedBufferResult selectResult = this.commitLog.getMessage(offsetPy, sizePy);
                            if (null == selectResult) {
                                if (getResult.getBufferTotalSize() == 0) {
                                    status = GetMessageStatus.MESSAGE_WAS_REMOVING;
                                }

                                nextPhyFileStartOffset = this.commitLog.rollNextFile(offsetPy);
                                continue;
                            }

                            if (messageFilter != null
                                && !messageFilter.isMatchedByCommitLog(selectResult.getByteBuffer().slice(), null)) {
                                if (getResult.getBufferTotalSize() == 0) {
                                    status = GetMessageStatus.NO_MATCHED_MESSAGE;
                                }
                                // release...
                                selectResult.release();
                                continue;
                            }

                            this.storeStatsService.getGetMessageTransferedMsgCount().add(1);
                            getResult.addMessage(selectResult, cqUnit.getQueueOffset(), cqUnit.getBatchNum());
                            status = GetMessageStatus.FOUND;
                            nextPhyFileStartOffset = Long.MIN_VALUE;
                        }
                    } finally {
                        bufferConsumeQueue.release();
                    }
                }

                if (diskFallRecorded) {
                    long fallBehind = maxOffsetPy - maxPhyOffsetPulling;
                    brokerStatsManager.recordDiskFallBehindSize(group, topic, queueId, fallBehind);
                }

                long diff = maxOffsetPy - maxPhyOffsetPulling;
                long memory = (long) (StoreUtil.TOTAL_PHYSICAL_MEMORY_SIZE
                    * (this.messageStoreConfig.getAccessMessageInMemoryMaxRatio() / 100.0));
                getResult.setSuggestPullingFromSlave(diff > memory);
            }
        } else {
            status = GetMessageStatus.NO_MATCHED_LOGIC_QUEUE;
            nextBeginOffset = nextOffsetCorrection(offset, 0);
        }

        if (GetMessageStatus.FOUND == status) {
            this.storeStatsService.getGetMessageTimesTotalFound().add(1);
        } else {
            this.storeStatsService.getGetMessageTimesTotalMiss().add(1);
        }
        long elapsedTime = this.getSystemClock().now() - beginTime;
        this.storeStatsService.setGetMessageEntireTimeMax(elapsedTime);

        // lazy init no data found.
        if (getResult == null) {
            getResult = new GetMessageResult(0);
        }

        getResult.setStatus(status);
        getResult.setNextBeginOffset(nextBeginOffset);
        getResult.setMaxOffset(maxOffset);
        getResult.setMinOffset(minOffset);
        return getResult;
    }

    @Override
    public long getMaxOffsetInQueue(String topic, int queueId) {
        return getMaxOffsetInQueue(topic, queueId, true);
    }

    @Override
    public long getMaxOffsetInQueue(String topic, int queueId, boolean committed) {
        if (committed) {
            ConsumeQueueInterface logic = this.findConsumeQueue(topic, queueId);
            if (logic != null) {
                return logic.getMaxOffsetInQueue();
            }
        } else {
            Long offset = this.consumeQueueStore.getMaxOffset(topic, queueId);
            if (offset != null) {
                return offset;
            }
        }

        return 0;
    }

    @Override
    public long getMinOffsetInQueue(String topic, int queueId) {
        ConsumeQueueInterface logic = this.findConsumeQueue(topic, queueId);
        if (logic != null) {
            return logic.getMinOffsetInQueue();
        }

        return -1;
    }

    @Override
    public long getCommitLogOffsetInQueue(String topic, int queueId, long consumeQueueOffset) {
        ConsumeQueueInterface consumeQueue = findConsumeQueue(topic, queueId);
        if (consumeQueue != null) {

            ReferredIterator<CqUnit> bufferConsumeQueue = consumeQueue.iterateFrom(consumeQueueOffset);
            if (bufferConsumeQueue != null) {
                try {
                    if (bufferConsumeQueue.hasNext()) {
                        long offsetPy = bufferConsumeQueue.next().getPos();
                        return offsetPy;
                    }
                } finally {
                    bufferConsumeQueue.release();
                }
            }
        }

        return 0;
    }

    @Override
    public long getOffsetInQueueByTime(String topic, int queueId, long timestamp) {
        ConsumeQueueInterface logic = this.findConsumeQueue(topic, queueId);
        if (logic != null) {
            long resultOffset = logic.getOffsetInQueueByTime(timestamp);
            // Make sure the result offset is in valid range.
            resultOffset = Math.max(resultOffset, logic.getMinOffsetInQueue());
            resultOffset = Math.min(resultOffset, logic.getMaxOffsetInQueue());
            return resultOffset;
        }

        return 0;
    }

    @Override
    public MessageExt lookMessageByOffset(long commitLogOffset) {
        SelectMappedBufferResult sbr = this.commitLog.getMessage(commitLogOffset, 4);
        if (null != sbr) {
            try {
                // 1 TOTALSIZE
                int size = sbr.getByteBuffer().getInt();
                return lookMessageByOffset(commitLogOffset, size);
            } finally {
                sbr.release();
            }
        }

        return null;
    }

    @Override
    public SelectMappedBufferResult selectOneMessageByOffset(long commitLogOffset) {
        SelectMappedBufferResult sbr = this.commitLog.getMessage(commitLogOffset, 4);
        if (null != sbr) {
            try {
                // 1 TOTALSIZE
                int size = sbr.getByteBuffer().getInt();
                return this.commitLog.getMessage(commitLogOffset, size);
            } finally {
                sbr.release();
            }
        }

        return null;
    }

    @Override
    public SelectMappedBufferResult selectOneMessageByOffset(long commitLogOffset, int msgSize) {
        return this.commitLog.getMessage(commitLogOffset, msgSize);
    }

    @Override
    public String getRunningDataInfo() {
        return this.storeStatsService.toString();
    }

    public String getStorePathPhysic() {
        String storePathPhysic;
        if (DefaultMessageStore.this.getMessageStoreConfig().isEnableDLegerCommitLog()) {
            storePathPhysic = ((DLedgerCommitLog) DefaultMessageStore.this.getCommitLog()).getdLedgerServer().getdLedgerConfig().getDataStorePath();
        } else {
            storePathPhysic = DefaultMessageStore.this.getMessageStoreConfig().getStorePathCommitLog();
        }
        return storePathPhysic;
    }

    public String getStorePathLogic() {
        return StorePathConfigHelper.getStorePathConsumeQueue(this.messageStoreConfig.getStorePathRootDir());
    }

    @Override
    public HashMap<String, String> getRuntimeInfo() {
        HashMap<String, String> result = this.storeStatsService.getRuntimeInfo();

        {
            double minPhysicsUsedRatio = Double.MAX_VALUE;
            String commitLogStorePath = getStorePathPhysic();
            String[] paths = commitLogStorePath.trim().split(MixAll.MULTI_PATH_SPLITTER);
            for (String clPath : paths) {
                double physicRatio = UtilAll.isPathExists(clPath) ?
                    UtilAll.getDiskPartitionSpaceUsedPercent(clPath) : -1;
                result.put(RunningStats.commitLogDiskRatio.name() + "_" + clPath, String.valueOf(physicRatio));
                minPhysicsUsedRatio = Math.min(minPhysicsUsedRatio, physicRatio);
            }
            result.put(RunningStats.commitLogDiskRatio.name(), String.valueOf(minPhysicsUsedRatio));
        }

        {
            double logicsRatio = UtilAll.getDiskPartitionSpaceUsedPercent(getStorePathLogic());
            result.put(RunningStats.consumeQueueDiskRatio.name(), String.valueOf(logicsRatio));
        }

        result.put(RunningStats.commitLogMinOffset.name(), String.valueOf(DefaultMessageStore.this.getMinPhyOffset()));
        result.put(RunningStats.commitLogMaxOffset.name(), String.valueOf(DefaultMessageStore.this.getMaxPhyOffset()));

        return result;
    }

    @Override
    public long getMaxPhyOffset() {
        return this.commitLog.getMaxOffset();
    }

    @Override
    public long getMinPhyOffset() {
        return this.commitLog.getMinOffset();
    }

    @Override
    public long getLastFileFromOffset() {
        return this.commitLog.getLastFileFromOffset();
    }

    @Override
    public boolean getLastMappedFile(long startOffset) {
        return this.commitLog.getLastMappedFile(startOffset);
    }

    @Override
    public long getEarliestMessageTime(String topic, int queueId) {
        ConsumeQueueInterface logicQueue = this.findConsumeQueue(topic, queueId);
        if (logicQueue != null) {
            return getStoreTime(logicQueue.getEarliestUnit());
        }

        return -1;
    }

    protected long getStoreTime(CqUnit result) {
        if (result != null) {
            try {
                final long phyOffset = result.getPos();
                final int size = result.getSize();
                long storeTime = this.getCommitLog().pickupStoreTimestamp(phyOffset, size);
                return storeTime;
            } catch (Exception e) {
            }
        }
        return -1;
    }

    @Override
    public long getEarliestMessageTime() {
        final long minPhyOffset = this.getMinPhyOffset();
        final int size = this.messageStoreConfig.getMaxMessageSize() * 2;
        return this.getCommitLog().pickupStoreTimestamp(minPhyOffset, size);
    }

    @Override
    public long getMessageStoreTimeStamp(String topic, int queueId, long consumeQueueOffset) {
        ConsumeQueueInterface logicQueue = this.findConsumeQueue(topic, queueId);
        if (logicQueue != null) {
            return getStoreTime(logicQueue.get(consumeQueueOffset));
        }

        return -1;
    }

    @Override
    public long getMessageTotalInQueue(String topic, int queueId) {
        ConsumeQueueInterface logicQueue = this.findConsumeQueue(topic, queueId);
        if (logicQueue != null) {
            return logicQueue.getMessageTotalInQueue();
        }

        return -1;
    }

    @Override
    public SelectMappedBufferResult getCommitLogData(final long offset) {
        if (this.shutdown) {
            LOGGER.warn("message store has shutdown, so getPhyQueueData is forbidden");
            return null;
        }

        return this.commitLog.getData(offset);
    }

    @Override
    public List<SelectMappedBufferResult> getBulkCommitLogData(final long offset, final int size) {
        if (this.shutdown) {
            LOGGER.warn("message store has shutdown, so getBulkCommitLogData is forbidden");
            return null;
        }

        return this.commitLog.getBulkData(offset, size);
    }

    @Override
    public boolean appendToCommitLog(long startOffset, byte[] data, int dataStart, int dataLength) {
        if (this.shutdown) {
            LOGGER.warn("message store has shutdown, so appendToCommitLog is forbidden");
            return false;
        }

        boolean result = this.commitLog.appendData(startOffset, data, dataStart, dataLength);
        if (result) {
            this.reputMessageService.wakeup();
        } else {
            LOGGER.error(
                "DefaultMessageStore#appendToCommitLog: failed to append data to commitLog, physical offset={}, data "
                    + "length={}", startOffset, data.length);
        }

        return result;
    }

    @Override
    public void executeDeleteFilesManually() {
        this.cleanCommitLogService.executeDeleteFilesManually();
    }

    @Override
    public QueryMessageResult queryMessage(String topic, String key, int maxNum, long begin, long end) {
        QueryMessageResult queryMessageResult = new QueryMessageResult();

        long lastQueryMsgTime = end;

        for (int i = 0; i < 3; i++) {
            QueryOffsetResult queryOffsetResult = this.indexService.queryOffset(topic, key, maxNum, begin, lastQueryMsgTime);
            if (queryOffsetResult.getPhyOffsets().isEmpty()) {
                break;
            }

            Collections.sort(queryOffsetResult.getPhyOffsets());

            queryMessageResult.setIndexLastUpdatePhyoffset(queryOffsetResult.getIndexLastUpdatePhyoffset());
            queryMessageResult.setIndexLastUpdateTimestamp(queryOffsetResult.getIndexLastUpdateTimestamp());

            for (int m = 0; m < queryOffsetResult.getPhyOffsets().size(); m++) {
                long offset = queryOffsetResult.getPhyOffsets().get(m);

                try {

                    boolean match = true;
                    MessageExt msg = this.lookMessageByOffset(offset);
                    if (0 == m) {
                        lastQueryMsgTime = msg.getStoreTimestamp();
                    }

//                    String[] keyArray = msg.getKeys().split(MessageConst.KEY_SEPARATOR);
//                    if (topic.equals(msg.getTopic())) {
//                        for (String k : keyArray) {
//                            if (k.equals(key)) {
//                                match = true;
//                                break;
//                            }
//                        }
//                    }

                    if (match) {
                        SelectMappedBufferResult result = this.commitLog.getData(offset, false);
                        if (result != null) {
                            int size = result.getByteBuffer().getInt(0);
                            result.getByteBuffer().limit(size);
                            result.setSize(size);
                            queryMessageResult.addMessage(result);
                        }
                    } else {
                        LOGGER.warn("queryMessage hash duplicate, topic={}, key={}", topic, key);
                    }
                } catch (Exception e) {
                    LOGGER.error("queryMessage exception", e);
                }
            }

            if (queryMessageResult.getBufferTotalSize() > 0) {
                break;
            }

            if (lastQueryMsgTime < begin) {
                break;
            }
        }

        return queryMessageResult;
    }

    @Override
    public void updateHaMasterAddress(String newAddr) {
        if (this.haService != null) {
            this.haService.updateHaMasterAddress(newAddr);
        }
    }

    @Override
    public void updateMasterAddress(String newAddr) {
        if (this.haService != null) {
            this.haService.updateMasterAddress(newAddr);
        }
    }

    @Override
    public void setAliveReplicaNumInGroup(int aliveReplicaNums) {
        this.aliveReplicasNum = aliveReplicaNums;
    }

    @Override
    public void wakeupHAClient() {
        if (this.haService != null) {
            this.haService.getHAClient().wakeup();
        }
    }

    @Override
    public int getAliveReplicaNumInGroup() {
        return this.aliveReplicasNum;
    }

    @Override
    public long slaveFallBehindMuch() {
        if (this.haService == null || this.messageStoreConfig.isDuplicationEnable() || this.messageStoreConfig.isEnableDLegerCommitLog()) {
            LOGGER.warn("haServer is null or duplication is enable or enableDLegerCommitLog is true");
            return -1;
        } else {
            return this.commitLog.getMaxOffset() - this.haService.getPush2SlaveMaxOffset().get();
        }

    }

    @Override
    public long now() {
        return this.systemClock.now();
    }

    @Override
    public int cleanUnusedTopic(Set<String> topics) {
        Iterator<Entry<String, ConcurrentMap<Integer, ConsumeQueueInterface>>> it = this.getConsumeQueueTable().entrySet().iterator();
        while (it.hasNext()) {
            Entry<String, ConcurrentMap<Integer, ConsumeQueueInterface>> next = it.next();
            String topic = next.getKey();

            if (!topics.contains(topic) && !TopicValidator.isSystemTopic(topic) && !MixAll.isLmq(topic)) {
                ConcurrentMap<Integer, ConsumeQueueInterface> queueTable = next.getValue();
                for (ConsumeQueueInterface cq : queueTable.values()) {
                    this.consumeQueueStore.destroy(cq);
                    LOGGER.info("cleanUnusedTopic: {} {} ConsumeQueue cleaned",
                        cq.getTopic(),
                        cq.getQueueId()
                    );

                    this.consumeQueueStore.removeTopicQueueTable(cq.getTopic(), cq.getQueueId());
                }
                it.remove();

                if (this.brokerConfig.isAutoDeleteUnusedStats()) {
                    this.brokerStatsManager.onTopicDeleted(topic);
                }

                LOGGER.info("cleanUnusedTopic: {},topic destroyed", topic);
            }
        }

        return 0;
    }

    @Override
    public void cleanExpiredConsumerQueue() {
        long minCommitLogOffset = this.commitLog.getMinOffset();

        this.consumeQueueStore.cleanExpired(minCommitLogOffset);
    }

    public Map<String, Long> getMessageIds(final String topic, final int queueId, long minOffset, long maxOffset,
        SocketAddress storeHost) {
        Map<String, Long> messageIds = new HashMap<String, Long>();
        if (this.shutdown) {
            return messageIds;
        }

        ConsumeQueueInterface consumeQueue = findConsumeQueue(topic, queueId);
        if (consumeQueue != null) {
            minOffset = Math.max(minOffset, consumeQueue.getMinOffsetInQueue());
            maxOffset = Math.min(maxOffset, consumeQueue.getMaxOffsetInQueue());

            if (maxOffset == 0) {
                return messageIds;
            }

            long nextOffset = minOffset;
            while (nextOffset < maxOffset) {
                ReferredIterator<CqUnit> bufferConsumeQueue = consumeQueue.iterateFrom(nextOffset);
                try {
                    if (bufferConsumeQueue != null && bufferConsumeQueue.hasNext()) {
                        while (bufferConsumeQueue.hasNext()) {
                            CqUnit cqUnit = bufferConsumeQueue.next();
                            long offsetPy = cqUnit.getPos();
                            InetSocketAddress inetSocketAddress = (InetSocketAddress) storeHost;
                            int msgIdLength = (inetSocketAddress.getAddress() instanceof Inet6Address) ? 16 + 4 + 8 : 4 + 4 + 8;
                            final ByteBuffer msgIdMemory = ByteBuffer.allocate(msgIdLength);
                            String msgId =
                                    MessageDecoder.createMessageId(msgIdMemory, MessageExt.socketAddress2ByteBuffer(storeHost), offsetPy);
                            messageIds.put(msgId, cqUnit.getQueueOffset());
                            nextOffset = cqUnit.getQueueOffset() + cqUnit.getBatchNum();
                            if (nextOffset >= maxOffset) {
                                return messageIds;
                            }
                        }
                    } else {
                        return messageIds;
                    }
                } finally {
                    if (bufferConsumeQueue != null) {
                        bufferConsumeQueue.release();
                    }
                }
            }
        }
        return messageIds;
    }

    @Override
    public boolean checkInDiskByConsumeOffset(final String topic, final int queueId, long consumeOffset) {

        final long maxOffsetPy = this.commitLog.getMaxOffset();

        ConsumeQueueInterface consumeQueue = findConsumeQueue(topic, queueId);
        if (consumeQueue != null) {
            CqUnit cqUnit = consumeQueue.get(consumeOffset);

            if (cqUnit != null) {
                long offsetPy = cqUnit.getPos();
                return checkInDiskByCommitOffset(offsetPy, maxOffsetPy);
            } else {
                return false;
            }
        }
        return false;
    }

    @Override
    public long dispatchBehindBytes() {
        return this.reputMessageService.behind();
    }

    @Override
    public long flush() {
        return this.commitLog.flush();
    }

    @Override
    public long getFlushedWhere() {
        return this.commitLog.getFlushedWhere();
    }

    @Override
    public boolean resetWriteOffset(long phyOffset) {
        //copy a new map
        ConcurrentHashMap<String, Long> newMap = new ConcurrentHashMap<>(consumeQueueStore.getTopicQueueTable());
        SelectMappedBufferResult lastBuffer = null;
        long startReadOffset = phyOffset == -1 ? 0 : phyOffset;
        while ((lastBuffer = selectOneMessageByOffset(startReadOffset)) != null) {
            try {
                if (lastBuffer.getStartOffset() > startReadOffset) {
                    startReadOffset = lastBuffer.getStartOffset();
                    continue;
                }

                ByteBuffer bb = lastBuffer.getByteBuffer();
                int magicCode = bb.getInt(bb.position() + 4);
                if (magicCode == CommitLog.BLANK_MAGIC_CODE) {
                    startReadOffset += bb.getInt(bb.position());
                    continue;
                } else if (magicCode != MessageDecoder.MESSAGE_MAGIC_CODE) {
                    throw new RuntimeException("Unknown magicCode: " + magicCode);
                }

                lastBuffer.getByteBuffer().mark();

                DispatchRequest dispatchRequest = checkMessageAndReturnSize(lastBuffer.getByteBuffer(), true, messageStoreConfig.isDuplicationEnable(), true);
                if (!dispatchRequest.isSuccess())
                    break;

                lastBuffer.getByteBuffer().reset();

                MessageExt msg = MessageDecoder.decode(lastBuffer.getByteBuffer(), true, false, false, false, true);
                if (msg == null) {
                    break;
                }
                String key = msg.getTopic() + "-" + msg.getQueueId();
                Long cur = newMap.get(key);
                if (cur != null && cur > msg.getQueueOffset()) {
                    newMap.put(key, msg.getQueueOffset());
                }
                startReadOffset += msg.getStoreSize();
            } catch (Throwable e) {
                LOGGER.error("resetWriteOffset error.", e);
            } finally {
                if (lastBuffer != null)
                    lastBuffer.release();
            }
        }
        if (this.commitLog.resetOffset(phyOffset)) {
            this.consumeQueueStore.setTopicQueueTable(newMap);
            return true;
        } else {
            return false;
        }
    }

    @Override
    public long getConfirmOffset() {
        return this.commitLog.getConfirmOffset();
    }

    @Override
    public void setConfirmOffset(long phyOffset) {
        this.commitLog.setConfirmOffset(phyOffset);
    }

    @Override
    public byte[] calcDeltaChecksum(long from, long to) {
        if (from < 0 || to <= from) {
            return new byte[0];
        }

        int size = (int) (to - from);

        if (size > this.messageStoreConfig.getMaxChecksumRange()) {
            LOGGER.error("Checksum range from {}, size {} exceeds threshold {}", from, size, this.messageStoreConfig.getMaxChecksumRange());
            return null;
        }

        List<MessageExt> msgList = new ArrayList<>();
        List<SelectMappedBufferResult> bufferResultList = this.getBulkCommitLogData(from, size);
        if (bufferResultList.isEmpty()) {
            return new byte[0];
        }

        for (SelectMappedBufferResult bufferResult : bufferResultList) {
            msgList.addAll(MessageDecoder.decodesBatch(bufferResult.getByteBuffer(), true, false, false));
            bufferResult.release();
        }

        if (msgList.isEmpty()) {
            return new byte[0];
        }

        ByteBuffer byteBuffer = ByteBuffer.allocate(size);
        for (MessageExt msg : msgList) {
            try {
                byteBuffer.put(MessageDecoder.encodeUniquely(msg, false));
            } catch (IOException ignore) {
            }
        }

        return Hashing.murmur3_128().hashBytes(byteBuffer.array()).asBytes();
    }

    @Override
    public void setPhysicalOffset(long phyOffset) {
        this.commitLog.setMappedFileQueueOffset(phyOffset);
    }

    @Override
    public boolean isMappedFilesEmpty() {
        return this.commitLog.isMappedFilesEmpty();
    }

    @Override
    public MessageExt lookMessageByOffset(long commitLogOffset, int size) {
        SelectMappedBufferResult sbr = this.commitLog.getMessage(commitLogOffset, size);
        if (null != sbr) {
            try {
                return MessageDecoder.decode(sbr.getByteBuffer(), true, false);
            } finally {
                sbr.release();
            }
        }

        return null;
    }

    @Override
    public ConsumeQueueInterface findConsumeQueue(String topic, int queueId) {
        return this.consumeQueueStore.findOrCreateConsumeQueue(topic, queueId);
    }

    private long nextOffsetCorrection(long oldOffset, long newOffset) {
        long nextOffset = oldOffset;
        if (this.getMessageStoreConfig().getBrokerRole() != BrokerRole.SLAVE ||
            this.getMessageStoreConfig().isOffsetCheckInSlave()) {
            nextOffset = newOffset;
        }
        return nextOffset;
    }

    private boolean checkInDiskByCommitOffset(long offsetPy, long maxOffsetPy) {
        long memory = (long) (StoreUtil.TOTAL_PHYSICAL_MEMORY_SIZE * (this.messageStoreConfig.getAccessMessageInMemoryMaxRatio() / 100.0));
        return (maxOffsetPy - offsetPy) > memory;
    }

    private boolean isTheBatchFull(int sizePy, int unitBatchNum, int maxMsgNums, long maxMsgSize, int bufferTotal,
        int messageTotal, boolean isInDisk) {

        if (0 == bufferTotal || 0 == messageTotal) {
            return false;
        }

        if (messageTotal + unitBatchNum > maxMsgNums) {
            return true;
        }

        if (bufferTotal + sizePy > maxMsgSize) {
            return true;
        }

        if (isInDisk) {
            if ((bufferTotal + sizePy) > this.messageStoreConfig.getMaxTransferBytesOnMessageInDisk()) {
                return true;
            }

            if (messageTotal > this.messageStoreConfig.getMaxTransferCountOnMessageInDisk() - 1) {
                return true;
            }
        } else {
            if ((bufferTotal + sizePy) > this.messageStoreConfig.getMaxTransferBytesOnMessageInMemory()) {
                return true;
            }

            if (messageTotal > this.messageStoreConfig.getMaxTransferCountOnMessageInMemory() - 1) {
                return true;
            }
        }

        return false;
    }

    private void deleteFile(final String fileName) {
        File file = new File(fileName);
        boolean result = file.delete();
        LOGGER.info(fileName + (result ? " delete OK" : " delete Failed"));
    }

    /**
     * @throws IOException
     */
    private void createTempFile() throws IOException {
        String fileName = StorePathConfigHelper.getAbortFile(this.messageStoreConfig.getStorePathRootDir());
        File file = new File(fileName);
        UtilAll.ensureDirOK(file.getParent());
        boolean result = file.createNewFile();
        LOGGER.info(fileName + (result ? " create OK" : " already exists"));
        MixAll.string2File(Long.toString(MixAll.getPID()), file.getAbsolutePath());
    }

    private void addScheduleTask() {

        this.scheduledExecutorService.scheduleAtFixedRate(new AbstractBrokerRunnable(this.getBrokerIdentity()) {
            @Override
            public void run2() {
                DefaultMessageStore.this.cleanFilesPeriodically();
            }
        }, 1000 * 60, this.messageStoreConfig.getCleanResourceInterval(), TimeUnit.MILLISECONDS);

        this.scheduledExecutorService.scheduleAtFixedRate(new AbstractBrokerRunnable(this.getBrokerIdentity()) {
            @Override
            public void run2() {
                DefaultMessageStore.this.checkSelf();
            }
        }, 1, 10, TimeUnit.MINUTES);

        this.scheduledExecutorService.scheduleAtFixedRate(new AbstractBrokerRunnable(this.getBrokerIdentity()) {
            @Override
            public void run2() {
                if (DefaultMessageStore.this.getMessageStoreConfig().isDebugLockEnable()) {
                    try {
                        if (DefaultMessageStore.this.commitLog.getBeginTimeInLock() != 0) {
                            long lockTime = System.currentTimeMillis() - DefaultMessageStore.this.commitLog.getBeginTimeInLock();
                            if (lockTime > 1000 && lockTime < 10000000) {

                                String stack = UtilAll.jstack();
                                final String fileName = System.getProperty("user.home") + File.separator + "debug/lock/stack-"
                                    + DefaultMessageStore.this.commitLog.getBeginTimeInLock() + "-" + lockTime;
                                MixAll.string2FileNotSafe(stack, fileName);
                            }
                        }
                    } catch (Exception e) {
                    }
                }
            }
        }, 1, 1, TimeUnit.SECONDS);

        this.scheduledExecutorService.scheduleAtFixedRate(new AbstractBrokerRunnable(this.getBrokerIdentity()) {
            @Override
            public void run2() {
                DefaultMessageStore.this.storeCheckpoint.flush();
            }
        }, 1, 1, TimeUnit.SECONDS);

        // this.scheduledExecutorService.scheduleAtFixedRate(new Runnable() {
        // @Override
        // public void run() {
        // DefaultMessageStore.this.cleanExpiredConsumerQueue();
        // }
        // }, 1, 1, TimeUnit.HOURS);
    }

    private void cleanFilesPeriodically() {
        this.cleanCommitLogService.run();
        this.cleanConsumeQueueService.run();
        this.correctLogicOffsetService.run();
    }

    private void checkSelf() {
        this.commitLog.checkSelf();
        this.consumeQueueStore.checkSelf();
    }

    private boolean isTempFileExist() {
        String fileName = StorePathConfigHelper.getAbortFile(this.messageStoreConfig.getStorePathRootDir());
        File file = new File(fileName);
        return file.exists();
    }

    private void recover(final boolean lastExitOK) {
        long recoverCqStart = System.currentTimeMillis();
        long maxPhyOffsetOfConsumeQueue = this.recoverConsumeQueue();
        long recoverCqEnd = System.currentTimeMillis();

        if (lastExitOK) {
            this.commitLog.recoverNormally(maxPhyOffsetOfConsumeQueue);
        } else {
            this.commitLog.recoverAbnormally(maxPhyOffsetOfConsumeQueue);
        }
        long recoverClogEnd = System.currentTimeMillis();
        this.recoverTopicQueueTable();
        long recoverOffsetEnd = System.currentTimeMillis();

        LOGGER.info("Recover end total:{} recoverCq:{} recoverClog:{} recoverOffset:{}",
            recoverOffsetEnd - recoverCqStart, recoverCqEnd - recoverCqStart, recoverClogEnd - recoverCqEnd, recoverOffsetEnd - recoverClogEnd);
    }

    @Override
    public MessageStoreConfig getMessageStoreConfig() {
        return messageStoreConfig;
    }

    @Override
    public TransientStorePool getTransientStorePool() {
        return transientStorePool;
    }

    private long recoverConsumeQueue() {
        return this.consumeQueueStore.recover();
    }

    public void recoverTopicQueueTable() {
        long minPhyOffset = this.commitLog.getMinOffset();
        this.consumeQueueStore.recoverOffsetTable(minPhyOffset);
    }

    @Override
    public AllocateMappedFileService getAllocateMappedFileService() {
        return allocateMappedFileService;
    }

    @Override
    public StoreStatsService getStoreStatsService() {
        return storeStatsService;
    }

    public RunningFlags getAccessRights() {
        return runningFlags;
    }

    public ConcurrentMap<String, ConcurrentMap<Integer, ConsumeQueueInterface>> getConsumeQueueTable() {
        return consumeQueueStore.getConsumeQueueTable();
    }

    @Override
    public StoreCheckpoint getStoreCheckpoint() {
        return storeCheckpoint;
    }

    @Override
    public HAService getHaService() {
        return haService;
    }

    @Override
    public RunningFlags getRunningFlags() {
        return runningFlags;
    }

    public void doDispatch(DispatchRequest req) {
        for (CommitLogDispatcher dispatcher : this.dispatcherList) {
            dispatcher.dispatch(req);
        }
    }

    public void putMessagePositionInfo(DispatchRequest dispatchRequest) {
        this.consumeQueueStore.putMessagePositionInfoWrapper(dispatchRequest);
    }

    @Override
    public DispatchRequest checkMessageAndReturnSize(final ByteBuffer byteBuffer, final boolean checkCRC,
        final boolean checkDupInfo, final boolean readBody) {
        return this.commitLog.checkMessageAndReturnSize(byteBuffer, checkCRC, checkDupInfo, readBody);
    }

    @Override
    public long getStateMachineVersion() {
        return 0L;
    }

    public BrokerStatsManager getBrokerStatsManager() {
        return brokerStatsManager;
    }

    public BrokerConfig getBrokerConfig() {
        return brokerConfig;
    }

    public int remainTransientStoreBufferNumbs() {
        return this.transientStorePool.availableBufferNums();
    }

    @Override
    public boolean isTransientStorePoolDeficient() {
        return remainTransientStoreBufferNumbs() == 0;
    }

    @Override
    public long remainHowManyDataToCommit() {
        return this.commitLog.remainHowManyDataToCommit();
    }

    @Override
    public long remainHowManyDataToFlush() {
        return this.commitLog.remainHowManyDataToFlush();
    }

    @Override
    public LinkedList<CommitLogDispatcher> getDispatcherList() {
        return this.dispatcherList;
    }

    @Override
    public void setMasterStoreInProcess(MessageStore masterStoreInProcess) {
        this.masterStoreInProcess = masterStoreInProcess;
    }

    @Override
    public MessageStore getMasterStoreInProcess() {
        return this.masterStoreInProcess;
    }

    @Override
    public boolean getData(long offset, int size, ByteBuffer byteBuffer) {
        return this.commitLog.getData(offset, size, byteBuffer);
    }

    @Override
    public ConsumeQueueInterface getConsumeQueue(String topic, int queueId) {
        ConcurrentMap<Integer, ConsumeQueueInterface> map = this.getConsumeQueueTable().get(topic);
        if (map == null) {
            return null;
        }
        return map.get(queueId);
    }

    @Override
    public void unlockMappedFile(final MappedFile mappedFile) {
        this.scheduledExecutorService.schedule(new Runnable() {
            @Override
            public void run() {
                mappedFile.munlock();
            }
        }, 6, TimeUnit.SECONDS);
    }

    @Override
    public PerfCounter.Ticks getPerfCounter() {
        return perfs;
    }

    @Override
    public ConsumeQueueStore getQueueStore() {
        return consumeQueueStore;
    }

    @Override
    public void onCommitLogAppend(MessageExtBrokerInner msg, AppendMessageResult result, MappedFile commitLogFile) {
        // empty
    }

    @Override
    public void onCommitLogDispatch(DispatchRequest dispatchRequest, boolean doDispatch, MappedFile commitLogFile,
        boolean isRecover, boolean isFileEnd) {
        if (doDispatch && !isFileEnd) {
            this.doDispatch(dispatchRequest);
        }
    }

    @Override
    public boolean isSyncDiskFlush() {
        return FlushDiskType.SYNC_FLUSH == this.getMessageStoreConfig().getFlushDiskType();
    }

    @Override
    public boolean isSyncMaster() {
        return BrokerRole.SYNC_MASTER == this.getMessageStoreConfig().getBrokerRole();
    }

    @Override
    public void assignOffset(MessageExtBrokerInner msg, short messageNum) {
        final int tranType = MessageSysFlag.getTransactionValue(msg.getSysFlag());

        if (tranType == MessageSysFlag.TRANSACTION_NOT_TYPE || tranType == MessageSysFlag.TRANSACTION_COMMIT_TYPE) {
            this.consumeQueueStore.assignQueueOffset(msg, messageNum);
        }
    }

    @Override
    public Optional<TopicConfig> getTopicConfig(String topic) {
        return this.consumeQueueStore.getTopicConfig(topic);
    }

    public void setTopicConfigTable(ConcurrentMap<String, TopicConfig> topicConfigTable) {
        this.consumeQueueStore.setTopicConfigTable(topicConfigTable);
    }

    public BrokerIdentity getBrokerIdentity() {
        if (messageStoreConfig.isEnableDLegerCommitLog()) {
            return new BrokerIdentity(
                brokerConfig.getBrokerClusterName(), brokerConfig.getBrokerName(),
                Integer.parseInt(messageStoreConfig.getdLegerSelfId().substring(1)), brokerConfig.isInBrokerContainer());
        } else {
            return new BrokerIdentity(
                brokerConfig.getBrokerClusterName(), brokerConfig.getBrokerName(),
                brokerConfig.getBrokerId(), brokerConfig.isInBrokerContainer());
        }
    }

    class CommitLogDispatcherBuildConsumeQueue implements CommitLogDispatcher {

        @Override
        public void dispatch(DispatchRequest request) {
            final int tranType = MessageSysFlag.getTransactionValue(request.getSysFlag());
            switch (tranType) {
                case MessageSysFlag.TRANSACTION_NOT_TYPE:
                case MessageSysFlag.TRANSACTION_COMMIT_TYPE:
                    DefaultMessageStore.this.putMessagePositionInfo(request);
                    break;
                case MessageSysFlag.TRANSACTION_PREPARED_TYPE:
                case MessageSysFlag.TRANSACTION_ROLLBACK_TYPE:
                    break;
            }
        }
    }

    class CommitLogDispatcherBuildIndex implements CommitLogDispatcher {

        @Override
        public void dispatch(DispatchRequest request) {
            if (DefaultMessageStore.this.messageStoreConfig.isMessageIndexEnable()) {
                DefaultMessageStore.this.indexService.buildIndex(request);
            }
        }
    }

    class CleanCommitLogService {

        private final static int MAX_MANUAL_DELETE_FILE_TIMES = 20;
        private final String diskSpaceWarningLevelRatio =
            System.getProperty("rocketmq.broker.diskSpaceWarningLevelRatio", "");

        private final String diskSpaceCleanForciblyRatio =
            System.getProperty("rocketmq.broker.diskSpaceCleanForciblyRatio", "");
        private long lastRedeleteTimestamp = 0;

        private volatile int manualDeleteFileSeveralTimes = 0;

        private volatile boolean cleanImmediately = false;

        private int forceCleanFailedTimes = 0;

        double getDiskSpaceWarningLevelRatio() {
            double finalDiskSpaceWarningLevelRatio;
            if ("".equals(diskSpaceWarningLevelRatio)) {
                finalDiskSpaceWarningLevelRatio = DefaultMessageStore.this.getMessageStoreConfig().getDiskSpaceWarningLevelRatio() / 100.0;
            } else {
                finalDiskSpaceWarningLevelRatio = Double.parseDouble(diskSpaceWarningLevelRatio);
            }

            if (finalDiskSpaceWarningLevelRatio > 0.90) {
                finalDiskSpaceWarningLevelRatio = 0.90;
            }
            if (finalDiskSpaceWarningLevelRatio < 0.35) {
                finalDiskSpaceWarningLevelRatio = 0.35;
            }

            return finalDiskSpaceWarningLevelRatio;
        }

        double getDiskSpaceCleanForciblyRatio() {
            double finalDiskSpaceCleanForciblyRatio;
            if ("".equals(diskSpaceCleanForciblyRatio)) {
                finalDiskSpaceCleanForciblyRatio = DefaultMessageStore.this.getMessageStoreConfig().getDiskSpaceCleanForciblyRatio() / 100.0;
            } else {
                finalDiskSpaceCleanForciblyRatio = Double.parseDouble(diskSpaceCleanForciblyRatio);
            }

            if (finalDiskSpaceCleanForciblyRatio > 0.85) {
                finalDiskSpaceCleanForciblyRatio = 0.85;
            }
            if (finalDiskSpaceCleanForciblyRatio < 0.30) {
                finalDiskSpaceCleanForciblyRatio = 0.30;
            }

            return finalDiskSpaceCleanForciblyRatio;
        }

        public void executeDeleteFilesManually() {
            this.manualDeleteFileSeveralTimes = MAX_MANUAL_DELETE_FILE_TIMES;
            DefaultMessageStore.LOGGER.info("executeDeleteFilesManually was invoked");
        }

        public void run() {
            try {
                this.deleteExpiredFiles();
                this.reDeleteHangedFile();
            } catch (Throwable e) {
                DefaultMessageStore.LOGGER.warn(this.getServiceName() + " service has exception. ", e);
            }
        }

        private void deleteExpiredFiles() {
            int deleteCount = 0;
            long fileReservedTime = DefaultMessageStore.this.getMessageStoreConfig().getFileReservedTime();
            int deletePhysicFilesInterval = DefaultMessageStore.this.getMessageStoreConfig().getDeleteCommitLogFilesInterval();
            int destroyMappedFileIntervalForcibly = DefaultMessageStore.this.getMessageStoreConfig().getDestroyMapedFileIntervalForcibly();
            int deleteFileBatchMax = DefaultMessageStore.this.getMessageStoreConfig().getDeleteFileBatchMax();

            boolean isTimeUp = this.isTimeToDelete();
            boolean isUsageExceedsThreshold = this.isSpaceToDelete();
            boolean isManualDelete = this.manualDeleteFileSeveralTimes > 0;

            if (isTimeUp || isUsageExceedsThreshold || isManualDelete) {

                if (isManualDelete) {
                    this.manualDeleteFileSeveralTimes--;
                }

                boolean cleanAtOnce = DefaultMessageStore.this.getMessageStoreConfig().isCleanFileForciblyEnable() && this.cleanImmediately;

                LOGGER.info("begin to delete before {} hours file. isTimeUp: {} isUsageExceedsThreshold: {} manualDeleteFileSeveralTimes: {} cleanAtOnce: {} deleteFileBatchMax: {}",
                    fileReservedTime,
                    isTimeUp,
                    isUsageExceedsThreshold,
                    manualDeleteFileSeveralTimes,
                    cleanAtOnce,
                    deleteFileBatchMax);

                fileReservedTime *= 60 * 60 * 1000;

                deleteCount = DefaultMessageStore.this.commitLog.deleteExpiredFile(fileReservedTime, deletePhysicFilesInterval,
                    destroyMappedFileIntervalForcibly, cleanAtOnce, deleteFileBatchMax);
                if (deleteCount > 0) {
                } else if (isUsageExceedsThreshold) {
                    LOGGER.warn("disk space will be full soon, but delete file failed.");
                }
            }
        }

        private void reDeleteHangedFile() {
            int interval = DefaultMessageStore.this.getMessageStoreConfig().getRedeleteHangedFileInterval();
            long currentTimestamp = System.currentTimeMillis();
            if ((currentTimestamp - this.lastRedeleteTimestamp) > interval) {
                this.lastRedeleteTimestamp = currentTimestamp;
                int destroyMappedFileIntervalForcibly =
                    DefaultMessageStore.this.getMessageStoreConfig().getDestroyMapedFileIntervalForcibly();
                if (DefaultMessageStore.this.commitLog.retryDeleteFirstFile(destroyMappedFileIntervalForcibly)) {
                }
            }
        }

        public String getServiceName() {
            return DefaultMessageStore.this.brokerConfig.getLoggerIdentifier() + CleanCommitLogService.class.getSimpleName();
        }

        private boolean isTimeToDelete() {
            String when = DefaultMessageStore.this.getMessageStoreConfig().getDeleteWhen();
            if (UtilAll.isItTimeToDo(when)) {
                DefaultMessageStore.LOGGER.info("it's time to reclaim disk space, " + when);
                return true;
            }

            return false;
        }

        private boolean isSpaceToDelete() {
            cleanImmediately = false;

            String commitLogStorePath = DefaultMessageStore.this.getMessageStoreConfig().getStorePathCommitLog();
            String[] storePaths = commitLogStorePath.trim().split(MixAll.MULTI_PATH_SPLITTER);
            Set<String> fullStorePath = new HashSet<>();
            double minPhysicRatio = 100;
            String minStorePath = null;
            for (String storePathPhysic : storePaths) {
                double physicRatio = UtilAll.getDiskPartitionSpaceUsedPercent(storePathPhysic);
                if (minPhysicRatio > physicRatio) {
                    minPhysicRatio = physicRatio;
                    minStorePath = storePathPhysic;
                }
                if (physicRatio > getDiskSpaceCleanForciblyRatio()) {
                    fullStorePath.add(storePathPhysic);
                }
            }
            DefaultMessageStore.this.commitLog.setFullStorePaths(fullStorePath);
            if (minPhysicRatio > getDiskSpaceWarningLevelRatio()) {
                boolean diskFull = DefaultMessageStore.this.runningFlags.getAndMakeDiskFull();
                if (diskFull) {
                    DefaultMessageStore.LOGGER.error("physic disk maybe full soon " + minPhysicRatio +
                        ", so mark disk full, storePathPhysic=" + minStorePath);
                }

                cleanImmediately = true;
                return true;
            } else if (minPhysicRatio > getDiskSpaceCleanForciblyRatio()) {
                cleanImmediately = true;
                return true;
            } else {
                boolean diskOK = DefaultMessageStore.this.runningFlags.getAndMakeDiskOK();
                if (!diskOK) {
                    DefaultMessageStore.LOGGER.info("physic disk space OK " + minPhysicRatio +
                        ", so mark disk ok, storePathPhysic=" + minStorePath);
                }
            }

            String storePathLogics = StorePathConfigHelper
                .getStorePathConsumeQueue(DefaultMessageStore.this.getMessageStoreConfig().getStorePathRootDir());
            double logicsRatio = UtilAll.getDiskPartitionSpaceUsedPercent(storePathLogics);
            if (logicsRatio > getDiskSpaceWarningLevelRatio()) {
                boolean diskOK = DefaultMessageStore.this.runningFlags.getAndMakeDiskFull();
                if (diskOK) {
                    DefaultMessageStore.LOGGER.error("logics disk maybe full soon " + logicsRatio + ", so mark disk full");
                }

                cleanImmediately = true;
                return true;
            } else if (logicsRatio > getDiskSpaceCleanForciblyRatio()) {
                cleanImmediately = true;
                return true;
            } else {
                boolean diskOK = DefaultMessageStore.this.runningFlags.getAndMakeDiskOK();
                if (!diskOK) {
                    DefaultMessageStore.LOGGER.info("logics disk space OK " + logicsRatio + ", so mark disk ok");
                }
            }

            double ratio = DefaultMessageStore.this.getMessageStoreConfig().getDiskMaxUsedSpaceRatio() / 100.0;
            int replicasPerPartition = DefaultMessageStore.this.getMessageStoreConfig().getReplicasPerDiskPartition();
            // Only one commitLog in node
            if (replicasPerPartition <= 1) {
                if (minPhysicRatio < 0 || minPhysicRatio > ratio) {
                    DefaultMessageStore.LOGGER.info("commitLog disk maybe full soon, so reclaim space, " + minPhysicRatio);
                    return true;
                }

                if (logicsRatio < 0 || logicsRatio > ratio) {
                    DefaultMessageStore.LOGGER.info("consumeQueue disk maybe full soon, so reclaim space, " + logicsRatio);
                    return true;
                }
                return false;
            } else {
                long majorFileSize = DefaultMessageStore.this.getMajorFileSize();
                long partitionLogicalSize = UtilAll.getDiskPartitionTotalSpace(minStorePath) / replicasPerPartition;
                double logicalRatio = 1.0 * majorFileSize / partitionLogicalSize;

                if (logicalRatio > DefaultMessageStore.this.getMessageStoreConfig().getLogicalDiskSpaceCleanForciblyThreshold()) {
                    // if logical ratio exceeds 0.80, then clean immediately
                    DefaultMessageStore.LOGGER.info("Logical disk usage {} exceeds logical disk space clean forcibly threshold {}, forcibly: {}",
                        logicalRatio, minPhysicRatio, cleanImmediately);
                    cleanImmediately = true;
                    return true;
                }

                boolean isUsageExceedsThreshold = logicalRatio > ratio;
                if (isUsageExceedsThreshold) {
                    DefaultMessageStore.LOGGER.info("Logical disk usage {} exceeds clean threshold {}, forcibly: {}",
                        logicalRatio, ratio, cleanImmediately);
                }
                return isUsageExceedsThreshold;
            }
        }

        public int getManualDeleteFileSeveralTimes() {
            return manualDeleteFileSeveralTimes;
        }

        public void setManualDeleteFileSeveralTimes(int manualDeleteFileSeveralTimes) {
            this.manualDeleteFileSeveralTimes = manualDeleteFileSeveralTimes;
        }

        public double calcStorePathPhysicRatio() {
            Set<String> fullStorePath = new HashSet<>();
            String storePath = getStorePathPhysic();
            String[] paths = storePath.trim().split(MixAll.MULTI_PATH_SPLITTER);
            double minPhysicRatio = 100;
            for (String path : paths) {
                double physicRatio = UtilAll.isPathExists(path) ?
                    UtilAll.getDiskPartitionSpaceUsedPercent(path) : -1;
                minPhysicRatio = Math.min(minPhysicRatio, physicRatio);
                if (physicRatio > getDiskSpaceCleanForciblyRatio()) {
                    fullStorePath.add(path);
                }
            }
            DefaultMessageStore.this.commitLog.setFullStorePaths(fullStorePath);
            return minPhysicRatio;

        }

        public boolean isSpaceFull() {
            double physicRatio = calcStorePathPhysicRatio();
            double ratio = DefaultMessageStore.this.getMessageStoreConfig().getDiskMaxUsedSpaceRatio() / 100.0;
            if (physicRatio > ratio) {
                DefaultMessageStore.LOGGER.info("physic disk of commitLog used: " + physicRatio);
            }
            if (physicRatio > this.getDiskSpaceWarningLevelRatio()) {
                boolean diskok = DefaultMessageStore.this.runningFlags.getAndMakeDiskFull();
                if (diskok) {
                    DefaultMessageStore.LOGGER.error("physic disk of commitLog maybe full soon, used " + physicRatio + ", so mark disk full");
                }

                return true;
            } else {
                boolean diskok = DefaultMessageStore.this.runningFlags.getAndMakeDiskOK();

                if (!diskok) {
                    DefaultMessageStore.LOGGER.info("physic disk space of commitLog OK " + physicRatio + ", so mark disk ok");
                }

                return false;
            }
        }
    }

    class CleanConsumeQueueService {
        private long lastPhysicalMinOffset = 0;

        public void run() {
            try {
                this.deleteExpiredFiles();
            } catch (Throwable e) {
                DefaultMessageStore.LOGGER.warn(this.getServiceName() + " service has exception. ", e);
            }
        }

        private void deleteExpiredFiles() {
            int deleteLogicsFilesInterval = DefaultMessageStore.this.getMessageStoreConfig().getDeleteConsumeQueueFilesInterval();

            long minOffset = DefaultMessageStore.this.commitLog.getMinOffset();
            if (minOffset > this.lastPhysicalMinOffset) {
                this.lastPhysicalMinOffset = minOffset;

                ConcurrentMap<String, ConcurrentMap<Integer, ConsumeQueueInterface>> tables = DefaultMessageStore.this.getConsumeQueueTable();

                for (ConcurrentMap<Integer, ConsumeQueueInterface> maps : tables.values()) {
                    for (ConsumeQueueInterface logic : maps.values()) {
                        int deleteCount = DefaultMessageStore.this.consumeQueueStore.deleteExpiredFile(logic, minOffset);
                        if (deleteCount > 0 && deleteLogicsFilesInterval > 0) {
                            try {
                                Thread.sleep(deleteLogicsFilesInterval);
                            } catch (InterruptedException ignored) {
                            }
                        }
                    }
                }

                DefaultMessageStore.this.indexService.deleteExpiredFile(minOffset);
            }
        }

        public String getServiceName() {
            return DefaultMessageStore.this.brokerConfig.getLoggerIdentifier() + CleanConsumeQueueService.class.getSimpleName();
        }
    }

    class CorrectLogicOffsetService {
        private long lastForceCorrectTime = -1L;

        public void run() {
            try {
                this.correctLogicMinOffset();
            } catch (Throwable e) {
                LOGGER.warn(this.getServiceName() + " service has exception. ", e);
            }
        }

        private boolean needCorrect(ConsumeQueueInterface logic, long minPhyOffset, long lastForeCorrectTimeCurRun) {
            if (logic == null) {
                return false;
            }
            // If first exist and not available, it means first file may destroy failed, delete it.
            if (DefaultMessageStore.this.consumeQueueStore.isFirstFileExist(logic) && !DefaultMessageStore.this.consumeQueueStore.isFirstFileAvailable(logic)) {
                LOGGER.error("CorrectLogicOffsetService.needCorrect. first file not available, trigger correct." +
                        " topic:{}, queue:{}, maxPhyOffset in queue:{}, minPhyOffset " +
                        "in commit log:{}, minOffset in queue:{}, maxOffset in queue:{}, cqType:{}"
                    , logic.getTopic(), logic.getQueueId(), logic.getMaxPhysicOffset()
                    , minPhyOffset, logic.getMinOffsetInQueue(), logic.getMaxOffsetInQueue(), logic.getCQType());
                return true;
            }

            // logic.getMaxPhysicOffset() or minPhyOffset = -1
            // means there is no message in current queue, so no need to correct.
            if (logic.getMaxPhysicOffset() == -1 || minPhyOffset == -1) {
                return false;
            }

            if (logic.getMaxPhysicOffset() < minPhyOffset) {
                if (logic.getMinOffsetInQueue() < logic.getMaxOffsetInQueue()) {
                    LOGGER.error("CorrectLogicOffsetService.needCorrect. logic max phy offset: {} is less than min phy offset: {}, " +
                            "but min offset: {} is less than max offset: {}. topic:{}, queue:{}, cqType:{}."
                        , logic.getMaxPhysicOffset(), minPhyOffset, logic.getMinOffsetInQueue()
                        , logic.getMaxOffsetInQueue(), logic.getTopic(), logic.getQueueId(), logic.getCQType());
                    return true;
                } else if (logic.getMinOffsetInQueue() == logic.getMaxOffsetInQueue()) {
                    return false;
                } else {
                    LOGGER.error("CorrectLogicOffsetService.needCorrect. It should not happen, logic max phy offset: {} is less than min phy offset: {}," +
                            " but min offset: {} is larger than max offset: {}. topic:{}, queue:{}, cqType:{}"
                        , logic.getMaxPhysicOffset(), minPhyOffset, logic.getMinOffsetInQueue()
                        , logic.getMaxOffsetInQueue(), logic.getTopic(), logic.getQueueId(), logic.getCQType());
                    return false;
                }
            }
            //the logic.getMaxPhysicOffset() >= minPhyOffset
            int forceCorrectInterval = DefaultMessageStore.this.getMessageStoreConfig().getCorrectLogicMinOffsetForceInterval();
            if ((System.currentTimeMillis() - lastForeCorrectTimeCurRun) > forceCorrectInterval) {
                lastForceCorrectTime = System.currentTimeMillis();
                CqUnit cqUnit = logic.getEarliestUnit();
                if (cqUnit == null) {
                    if (logic.getMinOffsetInQueue() == logic.getMaxOffsetInQueue()) {
                        return false;
                    } else {
                        LOGGER.error("CorrectLogicOffsetService.needCorrect. cqUnit is null, logic max phy offset: {} is greater than min phy offset: {}, " +
                                "but min offset: {} is not equal to max offset: {}. topic:{}, queue:{}, cqType:{}."
                            , logic.getMaxPhysicOffset(), minPhyOffset, logic.getMinOffsetInQueue()
                            , logic.getMaxOffsetInQueue(), logic.getTopic(), logic.getQueueId(), logic.getCQType());
                        return true;
                    }
                }

                if (cqUnit.getPos() < minPhyOffset) {
                    LOGGER.error("CorrectLogicOffsetService.needCorrect. logic max phy offset: {} is greater than min phy offset: {}, " +
                            "but minPhyPos in cq is: {}. min offset in queue: {}, max offset in queue: {}, topic:{}, queue:{}, cqType:{}."
                        , logic.getMaxPhysicOffset(), minPhyOffset, cqUnit.getPos(), logic.getMinOffsetInQueue()
                        , logic.getMaxOffsetInQueue(), logic.getTopic(), logic.getQueueId(), logic.getCQType());
                    return true;
                }

                if (cqUnit.getPos() >= minPhyOffset) {

                    // Normal case, do not need correct.
                    return false;
                }
            }

            return false;
        }

        private void correctLogicMinOffset() {

            long lastForeCorrectTimeCurRun = lastForceCorrectTime;
            long minPhyOffset = getMinPhyOffset();
            ConcurrentMap<String, ConcurrentMap<Integer, ConsumeQueueInterface>> tables = DefaultMessageStore.this.getConsumeQueueTable();
            for (ConcurrentMap<Integer, ConsumeQueueInterface> maps : tables.values()) {
                for (ConsumeQueueInterface logic : maps.values()) {
                    if (Objects.equals(CQType.SimpleCQ, logic.getCQType())) {
                        // cq is not supported for now.
                        continue;
                    }
                    if (needCorrect(logic, minPhyOffset, lastForeCorrectTimeCurRun)) {
                        doCorrect(logic, minPhyOffset);
                    }
                }
            }
        }

        private void doCorrect(ConsumeQueueInterface logic, long minPhyOffset) {
            DefaultMessageStore.this.consumeQueueStore.deleteExpiredFile(logic, minPhyOffset);
            int sleepIntervalWhenCorrectMinOffset = DefaultMessageStore.this.getMessageStoreConfig().getCorrectLogicMinOffsetSleepInterval();
            if (sleepIntervalWhenCorrectMinOffset > 0) {
                try {
                    Thread.sleep(sleepIntervalWhenCorrectMinOffset);
                } catch (InterruptedException ignored) {
                }
            }
        }

        public String getServiceName() {
            if (brokerConfig.isInBrokerContainer()) {
                return brokerConfig.getLoggerIdentifier() + CorrectLogicOffsetService.class.getSimpleName();
            }
            return CorrectLogicOffsetService.class.getSimpleName();
        }
    }

    class FlushConsumeQueueService extends ServiceThread {
        private static final int RETRY_TIMES_OVER = 3;
        private long lastFlushTimestamp = 0;

        private void doFlush(int retryTimes) {
            int flushConsumeQueueLeastPages = DefaultMessageStore.this.getMessageStoreConfig().getFlushConsumeQueueLeastPages();

            if (retryTimes == RETRY_TIMES_OVER) {
                flushConsumeQueueLeastPages = 0;
            }

            long logicsMsgTimestamp = 0;

            int flushConsumeQueueThoroughInterval = DefaultMessageStore.this.getMessageStoreConfig().getFlushConsumeQueueThoroughInterval();
            long currentTimeMillis = System.currentTimeMillis();
            if (currentTimeMillis >= (this.lastFlushTimestamp + flushConsumeQueueThoroughInterval)) {
                this.lastFlushTimestamp = currentTimeMillis;
                flushConsumeQueueLeastPages = 0;
                logicsMsgTimestamp = DefaultMessageStore.this.getStoreCheckpoint().getLogicsMsgTimestamp();
            }

            ConcurrentMap<String, ConcurrentMap<Integer, ConsumeQueueInterface>> tables = DefaultMessageStore.this.getConsumeQueueTable();

            for (ConcurrentMap<Integer, ConsumeQueueInterface> maps : tables.values()) {
                for (ConsumeQueueInterface cq : maps.values()) {
                    boolean result = false;
                    for (int i = 0; i < retryTimes && !result; i++) {
                        result = DefaultMessageStore.this.consumeQueueStore.flush(cq, flushConsumeQueueLeastPages);
                    }
                }
            }

            compactionStore.flushCq(flushConsumeQueueLeastPages);

            if (0 == flushConsumeQueueLeastPages) {
                if (logicsMsgTimestamp > 0) {
                    DefaultMessageStore.this.getStoreCheckpoint().setLogicsMsgTimestamp(logicsMsgTimestamp);
                }
                DefaultMessageStore.this.getStoreCheckpoint().flush();
            }
        }

        @Override
        public void run() {
            DefaultMessageStore.LOGGER.info(this.getServiceName() + " service started");

            while (!this.isStopped()) {
                try {
                    int interval = DefaultMessageStore.this.getMessageStoreConfig().getFlushIntervalConsumeQueue();
                    this.waitForRunning(interval);
                    this.doFlush(1);
                } catch (Exception e) {
                    DefaultMessageStore.LOGGER.warn(this.getServiceName() + " service has exception. ", e);
                }
            }

            this.doFlush(RETRY_TIMES_OVER);

            DefaultMessageStore.LOGGER.info(this.getServiceName() + " service end");
        }

        @Override
        public String getServiceName() {
            if (DefaultMessageStore.this.brokerConfig.isInBrokerContainer()) {
                return DefaultMessageStore.this.getBrokerIdentity().getLoggerIdentifier() + FlushConsumeQueueService.class.getSimpleName();
            }
            return FlushConsumeQueueService.class.getSimpleName();
        }

        @Override
        public long getJoinTime() {
            return 1000 * 60;
        }
    }

    class ReputMessageService extends ServiceThread {

        private volatile long reputFromOffset = 0;

        public long getReputFromOffset() {
            return reputFromOffset;
        }

        public void setReputFromOffset(long reputFromOffset) {
            this.reputFromOffset = reputFromOffset;
        }

        @Override
        public void shutdown() {
            for (int i = 0; i < 50 && this.isCommitLogAvailable(); i++) {
                try {
                    Thread.sleep(100);
                } catch (InterruptedException ignored) {
                }
            }

            if (this.isCommitLogAvailable()) {
                LOGGER.warn("shutdown ReputMessageService, but CommitLog have not finish to be dispatched, CommitLog max" +
                        " offset={}, reputFromOffset={}", DefaultMessageStore.this.commitLog.getMaxOffset(),
                    this.reputFromOffset);
            }

            super.shutdown();
        }

        public long behind() {
            return DefaultMessageStore.this.commitLog.getConfirmOffset() - this.reputFromOffset;
        }

        private boolean isCommitLogAvailable() {
            if (DefaultMessageStore.this.getMessageStoreConfig().isDuplicationEnable()) {
                return this.reputFromOffset <= DefaultMessageStore.this.commitLog.getConfirmOffset();
            }
            return this.reputFromOffset < DefaultMessageStore.this.commitLog.getMaxOffset();
        }

        private void doReput() {
            if (this.reputFromOffset < DefaultMessageStore.this.commitLog.getMinOffset()) {
                LOGGER.warn("The reputFromOffset={} is smaller than minPyOffset={}, this usually indicate that the dispatch behind too much and the commitlog has expired.",
                    this.reputFromOffset, DefaultMessageStore.this.commitLog.getMinOffset());
                this.reputFromOffset = DefaultMessageStore.this.commitLog.getMinOffset();
            }
            for (boolean doNext = true; this.isCommitLogAvailable() && doNext; ) {

                if (DefaultMessageStore.this.getMessageStoreConfig().isDuplicationEnable()
                    && this.reputFromOffset >= DefaultMessageStore.this.getConfirmOffset()) {
                    break;
                }

                SelectMappedBufferResult result = DefaultMessageStore.this.commitLog.getData(reputFromOffset);
                if (result != null) {
                    try {
                        this.reputFromOffset = result.getStartOffset();

                        for (int readSize = 0; readSize < result.getSize() && reputFromOffset <= DefaultMessageStore.this.getConfirmOffset() && doNext; ) {
                            DispatchRequest dispatchRequest =
                                DefaultMessageStore.this.commitLog.checkMessageAndReturnSize(result.getByteBuffer(), false, false, false);
                            int size = dispatchRequest.getBufferSize() == -1 ? dispatchRequest.getMsgSize() : dispatchRequest.getBufferSize();

                            if (dispatchRequest.isSuccess()) {
                                if (size > 0) {
                                    DefaultMessageStore.this.doDispatch(dispatchRequest);

                                    if (DefaultMessageStore.this.brokerConfig.isLongPollingEnable()
                                        && DefaultMessageStore.this.messageArrivingListener != null) {
                                        DefaultMessageStore.this.messageArrivingListener.arriving(dispatchRequest.getTopic(),
                                            dispatchRequest.getQueueId(), dispatchRequest.getConsumeQueueOffset() + 1,
                                            dispatchRequest.getTagsCode(), dispatchRequest.getStoreTimestamp(),
                                            dispatchRequest.getBitMap(), dispatchRequest.getPropertiesMap());
                                        notifyMessageArrive4MultiQueue(dispatchRequest);
                                    }

                                    this.reputFromOffset += size;
                                    readSize += size;
                                    if (!DefaultMessageStore.this.getMessageStoreConfig().isDuplicationEnable() &&
                                        DefaultMessageStore.this.getMessageStoreConfig().getBrokerRole() == BrokerRole.SLAVE) {
                                        DefaultMessageStore.this.storeStatsService
                                            .getSinglePutMessageTopicTimesTotal(dispatchRequest.getTopic()).add(1);
                                        DefaultMessageStore.this.storeStatsService
                                            .getSinglePutMessageTopicSizeTotal(dispatchRequest.getTopic())
                                            .add(dispatchRequest.getMsgSize());
                                    }
                                } else if (size == 0) {
                                    this.reputFromOffset = DefaultMessageStore.this.commitLog.rollNextFile(this.reputFromOffset);
                                    readSize = result.getSize();
                                }
                            } else if (!dispatchRequest.isSuccess()) {

                                if (size > 0) {
                                    LOGGER.error("[BUG]read total count not equals msg total size. reputFromOffset={}", reputFromOffset);
                                    this.reputFromOffset += size;
                                } else {
                                    doNext = false;
                                    // If user open the dledger pattern or the broker is master node,
                                    // it will not ignore the exception and fix the reputFromOffset variable
                                    if (DefaultMessageStore.this.getMessageStoreConfig().isEnableDLegerCommitLog() ||
                                        DefaultMessageStore.this.brokerConfig.getBrokerId() == MixAll.MASTER_ID) {
                                        LOGGER.error("[BUG]dispatch message to consume queue error, COMMITLOG OFFSET: {}",
                                            this.reputFromOffset);
                                        this.reputFromOffset += result.getSize() - readSize;
                                    }
                                }
                            }
                        }
                    } finally {
                        result.release();
                    }
                } else {
                    doNext = false;
                }
            }
        }

        private void notifyMessageArrive4MultiQueue(DispatchRequest dispatchRequest) {
            Map<String, String> prop = dispatchRequest.getPropertiesMap();
            if (prop == null) {
                return;
            }
            String multiDispatchQueue = prop.get(MessageConst.PROPERTY_INNER_MULTI_DISPATCH);
            String multiQueueOffset = prop.get(MessageConst.PROPERTY_INNER_MULTI_QUEUE_OFFSET);
            if (StringUtils.isBlank(multiDispatchQueue) || StringUtils.isBlank(multiQueueOffset)) {
                return;
            }
            String[] queues = multiDispatchQueue.split(MixAll.MULTI_DISPATCH_QUEUE_SPLITTER);
            String[] queueOffsets = multiQueueOffset.split(MixAll.MULTI_DISPATCH_QUEUE_SPLITTER);
            if (queues.length != queueOffsets.length) {
                return;
            }
            for (int i = 0; i < queues.length; i++) {
                String queueName = queues[i];
                long queueOffset = Long.parseLong(queueOffsets[i]);
                int queueId = dispatchRequest.getQueueId();
                if (DefaultMessageStore.this.getMessageStoreConfig().isEnableLmq() && MixAll.isLmq(queueName)) {
                    queueId = 0;
                }
                DefaultMessageStore.this.messageArrivingListener.arriving(
                    queueName, queueId, queueOffset + 1, dispatchRequest.getTagsCode(),
                    dispatchRequest.getStoreTimestamp(), dispatchRequest.getBitMap(), dispatchRequest.getPropertiesMap());
            }
        }

        @Override
        public void run() {
            DefaultMessageStore.LOGGER.info(this.getServiceName() + " service started");

            while (!this.isStopped()) {
                try {
                    Thread.sleep(1);
                    this.doReput();
                } catch (Exception e) {
                    DefaultMessageStore.LOGGER.warn(this.getServiceName() + " service has exception. ", e);
                }
            }

            DefaultMessageStore.LOGGER.info(this.getServiceName() + " service end");
        }

        @Override
        public String getServiceName() {
            if (DefaultMessageStore.this.getBrokerConfig().isInBrokerContainer()) {
                return DefaultMessageStore.this.getBrokerIdentity().getLoggerIdentifier() + ReputMessageService.class.getSimpleName();
            }
            return ReputMessageService.class.getSimpleName();
        }

    }

    @Override
    public HARuntimeInfo getHARuntimeInfo() {
        if (haService != null) {
            return this.haService.getRuntimeInfo(this.commitLog.getMaxOffset());
        } else {
            return null;
        }
    }

    public int getMaxDelayLevel() {
        return maxDelayLevel;
    }

    public long computeDeliverTimestamp(final int delayLevel, final long storeTimestamp) {
        Long time = this.delayLevelTable.get(delayLevel);
        if (time != null) {
            return time + storeTimestamp;
        }

        return storeTimestamp + 1000;
    }

    public List<PutMessageHook> getPutMessageHookList() {
        return putMessageHookList;
    }

    @Override public void setSendMessageBackHook(SendMessageBackHook sendMessageBackHook) {
        this.sendMessageBackHook = sendMessageBackHook;
    }

    @Override public SendMessageBackHook getSendMessageBackHook() {
        return sendMessageBackHook;
    }

    @Override public boolean isShutdown() {
        return shutdown;
    }
}<|MERGE_RESOLUTION|>--- conflicted
+++ resolved
@@ -211,18 +211,8 @@
 
         this.transientStorePool = new TransientStorePool(messageStoreConfig);
 
-<<<<<<< HEAD
-        if (messageStoreConfig.isTransientStorePoolEnable()) {
-            this.transientStorePool.init();
-        }
-
-        this.allocateMappedFileService.start();
-
-        this.indexService.start();
         this.compactionService.start();
 
-=======
->>>>>>> 05fee0d7
         this.scheduledExecutorService =
             Executors.newSingleThreadScheduledExecutor(new ThreadFactoryImpl("StoreScheduledThread", getBrokerIdentity()));
 
