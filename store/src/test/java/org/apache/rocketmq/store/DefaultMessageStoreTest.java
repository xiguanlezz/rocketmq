/*
 * Licensed to the Apache Software Foundation (ASF) under one or more
 * contributor license agreements.  See the NOTICE file distributed with
 * this work for additional information regarding copyright ownership.
 * The ASF licenses this file to You under the Apache License, Version 2.0
 * (the "License"); you may not use this file except in compliance with
 * the License.  You may obtain a copy of the License at
 *
 *     http://www.apache.org/licenses/LICENSE-2.0
 *
 * Unless required by applicable law or agreed to in writing, software
 * distributed under the License is distributed on an "AS IS" BASIS,
 * WITHOUT WARRANTIES OR CONDITIONS OF ANY KIND, either express or implied.
 * See the License for the specific language governing permissions and
 * limitations under the License.
 */

package org.apache.rocketmq.store;

import java.io.File;
import java.io.RandomAccessFile;
import java.lang.reflect.InvocationTargetException;
import java.lang.reflect.Method;
import java.net.InetAddress;
import java.net.InetSocketAddress;
import java.net.SocketAddress;
import java.net.UnknownHostException;
import java.nio.MappedByteBuffer;
import java.nio.channels.FileChannel;
import java.nio.channels.OverlappingFileLockException;
import java.util.Map;
import java.util.Random;
import java.util.concurrent.atomic.AtomicInteger;
import org.apache.rocketmq.common.BrokerConfig;
import org.apache.rocketmq.common.UtilAll;
import org.apache.rocketmq.common.message.MessageConst;
import org.apache.rocketmq.common.message.MessageExt;
import org.apache.rocketmq.store.config.FlushDiskType;
import org.apache.rocketmq.store.config.MessageStoreConfig;
import org.apache.rocketmq.store.config.StorePathConfigHelper;
import org.apache.rocketmq.store.logfile.DefaultMappedFile;
import org.apache.rocketmq.common.attribute.CQType;
import org.apache.rocketmq.store.queue.ConsumeQueueInterface;
import org.apache.rocketmq.store.queue.CqUnit;
import org.apache.rocketmq.store.stats.BrokerStatsManager;
import org.junit.After;
import org.junit.Before;
import org.junit.Test;
import org.junit.runner.RunWith;
import org.mockito.junit.MockitoJUnitRunner;

import static org.assertj.core.api.Assertions.assertThat;
import static org.junit.Assert.assertTrue;

@RunWith(MockitoJUnitRunner.class)
public class DefaultMessageStoreTest {
    private final String StoreMessage = "Once, there was a chance for me!";
    private int QUEUE_TOTAL = 100;
    private AtomicInteger QueueId = new AtomicInteger(0);
    private SocketAddress BornHost;
    private SocketAddress StoreHost;
    private byte[] MessageBody;
    private MessageStore messageStore;

    @Before
    public void init() throws Exception {
        StoreHost = new InetSocketAddress(InetAddress.getLocalHost(), 8123);
        BornHost = new InetSocketAddress(InetAddress.getByName("127.0.0.1"), 0);

        messageStore = buildMessageStore();
        boolean load = messageStore.load();
        assertTrue(load);
        messageStore.start();
    }

    @Test(expected = OverlappingFileLockException.class)
    public void test_repeat_restart() throws Exception {
        QUEUE_TOTAL = 1;
        MessageBody = StoreMessage.getBytes();

        MessageStoreConfig messageStoreConfig = new MessageStoreConfig();
        messageStoreConfig.setMappedFileSizeCommitLog(1024 * 8);
        messageStoreConfig.setMappedFileSizeConsumeQueue(1024 * 4);
        messageStoreConfig.setMaxHashSlotNum(100);
        messageStoreConfig.setMaxIndexNum(100 * 10);
        MessageStore master = new DefaultMessageStore(messageStoreConfig, null, new MyMessageArrivingListener(), new BrokerConfig());

        boolean load = master.load();
        assertTrue(load);

        try {
            master.start();
            master.start();
        } finally {
            master.shutdown();
            master.destroy();
        }
    }

    @After
    public void destroy() {
        messageStore.shutdown();
        messageStore.destroy();

        MessageStoreConfig messageStoreConfig = new MessageStoreConfig();
        File file = new File(messageStoreConfig.getStorePathRootDir());
        UtilAll.deleteFile(file);
    }

    private MessageStore buildMessageStore() throws Exception {
        MessageStoreConfig messageStoreConfig = new MessageStoreConfig();
        messageStoreConfig.setMappedFileSizeCommitLog(1024 * 1024 * 10);
        messageStoreConfig.setMappedFileSizeConsumeQueue(1024 * 1024 * 10);
        messageStoreConfig.setMaxHashSlotNum(10000);
        messageStoreConfig.setMaxIndexNum(100 * 100);
        messageStoreConfig.setFlushDiskType(FlushDiskType.SYNC_FLUSH);
        messageStoreConfig.setFlushIntervalConsumeQueue(1);
<<<<<<< HEAD
        messageStoreConfig.setHaListenPort(StoreTestBase.nextPort());
        return new DefaultMessageStore(messageStoreConfig, new BrokerStatsManager("simpleTest"), new MyMessageArrivingListener(), new BrokerConfig());
=======
        return new DefaultMessageStore(messageStoreConfig, new BrokerStatsManager("simpleTest", true), new MyMessageArrivingListener(), new BrokerConfig());
>>>>>>> 13933297
    }

    @Test
    public void testWriteAndRead() {
        long ipv4HostMsgs = 10;
        long ipv6HostMsgs = 10;
        long totalMsgs = ipv4HostMsgs + ipv6HostMsgs;
        QUEUE_TOTAL = 1;
        MessageBody = StoreMessage.getBytes();
        for (long i = 0; i < ipv4HostMsgs; i++) {
            messageStore.putMessage(buildMessage());
        }

        for (long i = 0; i < ipv6HostMsgs; i++) {
            messageStore.putMessage(buildIPv6HostMessage());
        }

        StoreTestUtil.waitCommitLogReput((DefaultMessageStore) messageStore);

        for (long i = 0; i < totalMsgs; i++) {
            GetMessageResult result = messageStore.getMessage("GROUP_A", "FooBar", 0, i, 1024 * 1024, null);
            assertThat(result).isNotNull();
            result.release();
        }
        verifyThatMasterIsFunctional(totalMsgs, messageStore);
    }

    @Test
    public void testLookMessageByOffset_OffsetIsFirst() {
        final int totalCount = 10;
        int queueId = new Random().nextInt(10);
        String topic = "FooBar";
        int firstOffset = 0;
        AppendMessageResult[] appendMessageResultArray = putMessages(totalCount, topic, queueId);
        AppendMessageResult firstResult = appendMessageResultArray[0];

        MessageExt messageExt = messageStore.lookMessageByOffset(firstResult.getWroteOffset());
        MessageExt messageExt1 = getDefaultMessageStore().lookMessageByOffset(firstResult.getWroteOffset(), firstResult.getWroteBytes());

        assertThat(new String(messageExt.getBody())).isEqualTo(buildMessageBodyByOffset(StoreMessage, firstOffset));
        assertThat(new String(messageExt1.getBody())).isEqualTo(buildMessageBodyByOffset(StoreMessage, firstOffset));
    }

    @Test
    public void testLookMessageByOffset_OffsetIsLast() {
        final int totalCount = 10;
        int queueId = new Random().nextInt(10);
        String topic = "FooBar";
        AppendMessageResult[] appendMessageResultArray = putMessages(totalCount, topic, queueId);
        int lastIndex = totalCount - 1;
        AppendMessageResult lastResult = appendMessageResultArray[lastIndex];

        MessageExt messageExt = getDefaultMessageStore().lookMessageByOffset(lastResult.getWroteOffset(), lastResult.getWroteBytes());

        assertThat(new String(messageExt.getBody())).isEqualTo(buildMessageBodyByOffset(StoreMessage, lastIndex));
    }

    @Test
    public void testLookMessageByOffset_OffsetIsOutOfBound() {
        final int totalCount = 10;
        int queueId = new Random().nextInt(10);
        String topic = "FooBar";
        AppendMessageResult[] appendMessageResultArray = putMessages(totalCount, topic, queueId);
        long lastOffset = getMaxOffset(appendMessageResultArray);

        MessageExt messageExt = getDefaultMessageStore().lookMessageByOffset(lastOffset);

        assertThat(messageExt).isNull();
    }

    @Test
    public void testGetOffsetInQueueByTime() {
        final int totalCount = 10;
        int queueId = 0;
        String topic = "FooBar";
        AppendMessageResult[] appendMessageResults = putMessages(totalCount, topic, queueId, true);
        //Thread.sleep(10);
        StoreTestUtil.waitCommitLogReput((DefaultMessageStore) messageStore);

        ConsumeQueueInterface consumeQueue = getDefaultMessageStore().findConsumeQueue(topic, queueId);
        for (AppendMessageResult appendMessageResult : appendMessageResults) {
            long offset = messageStore.getOffsetInQueueByTime(topic, queueId, appendMessageResult.getStoreTimestamp());
            CqUnit cqUnit = consumeQueue.get(offset);
            assertThat(cqUnit.getPos()).isEqualTo(appendMessageResult.getWroteOffset());
            assertThat(cqUnit.getSize()).isEqualTo(appendMessageResult.getWroteBytes());
        }
    }

    @Test
    public void testGetOffsetInQueueByTime_TimestampIsSkewing() {
        final int totalCount = 10;
        int queueId = 0;
        String topic = "FooBar";
        AppendMessageResult[] appendMessageResults = putMessages(totalCount, topic, queueId, true);
        //Thread.sleep(10);
        StoreTestUtil.waitCommitLogReput((DefaultMessageStore) messageStore);
        int skewing = 2;

        ConsumeQueueInterface consumeQueue = getDefaultMessageStore().findConsumeQueue(topic, queueId);
        for (AppendMessageResult appendMessageResult : appendMessageResults) {
            long offset = messageStore.getOffsetInQueueByTime(topic, queueId, appendMessageResult.getStoreTimestamp() + skewing);
            long offset2 = messageStore.getOffsetInQueueByTime(topic, queueId, appendMessageResult.getStoreTimestamp() - skewing);
            CqUnit cqUnit = consumeQueue.get(offset);
            CqUnit cqUnit2 = consumeQueue.get(offset2);
            assertThat(cqUnit.getPos()).isEqualTo(appendMessageResult.getWroteOffset());
            assertThat(cqUnit.getSize()).isEqualTo(appendMessageResult.getWroteBytes());
            assertThat(cqUnit2.getPos()).isEqualTo(appendMessageResult.getWroteOffset());
            assertThat(cqUnit2.getSize()).isEqualTo(appendMessageResult.getWroteBytes());
        }
    }

    @Test
    public void testGetOffsetInQueueByTime_TimestampSkewingIsLarge() {
        final int totalCount = 10;
        int queueId = 0;
        String topic = "FooBar";
        AppendMessageResult[] appendMessageResults = putMessages(totalCount, topic, queueId, true);
        //Thread.sleep(10);
        StoreTestUtil.waitCommitLogReput((DefaultMessageStore) messageStore);
        int skewing = 20000;

        ConsumeQueueInterface consumeQueue = getDefaultMessageStore().findConsumeQueue(topic, queueId);
        for (AppendMessageResult appendMessageResult : appendMessageResults) {
            long offset = messageStore.getOffsetInQueueByTime(topic, queueId, appendMessageResult.getStoreTimestamp() + skewing);
            long offset2 = messageStore.getOffsetInQueueByTime(topic, queueId, appendMessageResult.getStoreTimestamp() - skewing);
            CqUnit cqUnit = consumeQueue.get(offset);
            CqUnit cqUnit2 = consumeQueue.get(offset2);
            assertThat(cqUnit.getPos()).isEqualTo(appendMessageResults[totalCount - 1].getWroteOffset());
            assertThat(cqUnit.getSize()).isEqualTo(appendMessageResults[totalCount - 1].getWroteBytes());
            assertThat(cqUnit2.getPos()).isEqualTo(appendMessageResults[0].getWroteOffset());
            assertThat(cqUnit2.getSize()).isEqualTo(appendMessageResults[0].getWroteBytes());
        }
    }

    @Test
    public void testGetOffsetInQueueByTime_ConsumeQueueNotFound1() {
        final int totalCount = 10;
        int queueId = 0;
        int wrongQueueId = 1;
        String topic = "FooBar";
        AppendMessageResult[] appendMessageResults = putMessages(totalCount, topic, queueId, false);
        //Thread.sleep(10);

        StoreTestUtil.waitCommitLogReput((DefaultMessageStore) messageStore);

        long offset = messageStore.getOffsetInQueueByTime(topic, wrongQueueId, appendMessageResults[0].getStoreTimestamp());

        assertThat(offset).isEqualTo(0);
    }

    @Test
    public void testGetOffsetInQueueByTime_ConsumeQueueNotFound2() {
        final int totalCount = 10;
        int queueId = 0;
        int wrongQueueId = 1;
        String topic = "FooBar";
        putMessages(totalCount, topic, queueId, false);
        //Thread.sleep(10);
        StoreTestUtil.waitCommitLogReput((DefaultMessageStore) messageStore);

        long messageStoreTimeStamp = messageStore.getMessageStoreTimeStamp(topic, wrongQueueId, 0);

        assertThat(messageStoreTimeStamp).isEqualTo(-1);
    }

    @Test
    public void testGetOffsetInQueueByTime_ConsumeQueueOffsetNotExist() {
        final int totalCount = 10;
        int queueId = 0;
        int wrongQueueId = 1;
        String topic = "FooBar";
        putMessages(totalCount, topic, queueId, true);
        //Thread.sleep(10);

        StoreTestUtil.waitCommitLogReput((DefaultMessageStore) messageStore);

        long messageStoreTimeStamp = messageStore.getMessageStoreTimeStamp(topic, wrongQueueId, -1);

        assertThat(messageStoreTimeStamp).isEqualTo(-1);
    }

    @Test
    public void testGetMessageStoreTimeStamp() {
        final int totalCount = 10;
        int queueId = 0;
        String topic = "FooBar";
        AppendMessageResult[] appendMessageResults = putMessages(totalCount, topic, queueId, false);
        //Thread.sleep(10);
        StoreTestUtil.waitCommitLogReput((DefaultMessageStore) messageStore);

        ConsumeQueueInterface consumeQueue = getDefaultMessageStore().findConsumeQueue(topic, queueId);
        int minOffsetInQueue = (int) consumeQueue.getMinOffsetInQueue();
        for (int i = minOffsetInQueue; i < consumeQueue.getMaxOffsetInQueue(); i++) {
            long messageStoreTimeStamp = messageStore.getMessageStoreTimeStamp(topic, queueId, i);
            assertThat(messageStoreTimeStamp).isEqualTo(appendMessageResults[i].getStoreTimestamp());
        }
    }

    @Test
    public void testGetStoreTime_ParamIsNull() {
        long storeTime = getStoreTime(null);

        assertThat(storeTime).isEqualTo(-1);
    }

    @Test
    public void testGetStoreTime_EverythingIsOk() {
        final int totalCount = 10;
        int queueId = 0;
        String topic = "FooBar";
        AppendMessageResult[] appendMessageResults = putMessages(totalCount, topic, queueId, false);
        //Thread.sleep(10);
        StoreTestUtil.waitCommitLogReput((DefaultMessageStore) messageStore);
        ConsumeQueueInterface consumeQueue = messageStore.getConsumeQueue(topic, queueId);

        for (int i = 0; i < totalCount; i++) {
            CqUnit cqUnit = consumeQueue.get(i);
            long storeTime = getStoreTime(cqUnit);
            assertThat(storeTime).isEqualTo(appendMessageResults[i].getStoreTimestamp());
        }
    }

    @Test
    public void testGetStoreTime_PhyOffsetIsLessThanCommitLogMinOffset() {
        long phyOffset = -10;
        int size = 138;
        CqUnit cqUnit = new CqUnit(0, phyOffset, size, 0);
        long storeTime = getStoreTime(cqUnit);

        assertThat(storeTime).isEqualTo(-1);
    }

    private DefaultMessageStore getDefaultMessageStore() {
        return (DefaultMessageStore) this.messageStore;
    }

    private AppendMessageResult[] putMessages(int totalCount, String topic, int queueId) {
        return putMessages(totalCount, topic, queueId, false);
    }

    private AppendMessageResult[] putMessages(int totalCount, String topic, int queueId, boolean interval) {
        AppendMessageResult[] appendMessageResultArray = new AppendMessageResult[totalCount];
        for (int i = 0; i < totalCount; i++) {
            String messageBody = buildMessageBodyByOffset(StoreMessage, i);

            MessageExtBrokerInner msgInner =
                i < totalCount / 2 ? buildMessage(messageBody.getBytes(), topic) : buildIPv6HostMessage(messageBody.getBytes(), topic);
            msgInner.setQueueId(queueId);
            PutMessageResult result = messageStore.putMessage(msgInner);
            appendMessageResultArray[i] = result.getAppendMessageResult();
            assertThat(result.getPutMessageStatus()).isEqualTo(PutMessageStatus.PUT_OK);
            if (interval) {
                try {
                    Thread.sleep(10);
                } catch (InterruptedException e) {
                    throw new RuntimeException("Thread sleep ERROR");
                }
            }
        }
        return appendMessageResultArray;
    }

    private long getMaxOffset(AppendMessageResult[] appendMessageResultArray) {
        if (appendMessageResultArray == null) {
            return 0;
        }
        AppendMessageResult last = appendMessageResultArray[appendMessageResultArray.length - 1];
        return last.getWroteOffset() + last.getWroteBytes();
    }

    private String buildMessageBodyByOffset(String message, long i) {
        return String.format("%s offset %d", message, i);
    }

    private long getStoreTime(CqUnit cqUnit) {
        try {
            Method getStoreTime = getDefaultMessageStore().getClass().getDeclaredMethod("getStoreTime", CqUnit.class);
            getStoreTime.setAccessible(true);
            return (long) getStoreTime.invoke(getDefaultMessageStore(), cqUnit);
        } catch (NoSuchMethodException | IllegalAccessException | InvocationTargetException e) {
            throw new RuntimeException(e);
        }
    }

    private MessageExtBrokerInner buildMessage(byte[] messageBody, String topic) {
        MessageExtBrokerInner msg = new MessageExtBrokerInner();
        msg.setTopic(topic);
        msg.setTags("TAG1");
        msg.setKeys("Hello");
        msg.setBody(messageBody);
        msg.setKeys(String.valueOf(System.currentTimeMillis()));
        msg.setQueueId(Math.abs(QueueId.getAndIncrement()) % QUEUE_TOTAL);
        msg.setSysFlag(0);
        msg.setBornTimestamp(System.currentTimeMillis());
        msg.setStoreHost(StoreHost);
        msg.setBornHost(BornHost);
        return msg;
    }

    private MessageExtBrokerInner buildIPv6HostMessage(byte[] messageBody, String topic) {
        MessageExtBrokerInner msg = new MessageExtBrokerInner();
        msg.setTopic(topic);
        msg.setTags("TAG1");
        msg.setKeys("Hello");
        msg.setBody(messageBody);
        msg.setMsgId("24084004018081003FAA1DDE2B3F898A00002A9F0000000000000CA0");
        msg.setKeys(String.valueOf(System.currentTimeMillis()));
        msg.setQueueId(Math.abs(QueueId.getAndIncrement()) % QUEUE_TOTAL);
        msg.setSysFlag(0);
        msg.setBornHostV6Flag();
        msg.setStoreHostAddressV6Flag();
        msg.setBornTimestamp(System.currentTimeMillis());
        try {
            msg.setBornHost(new InetSocketAddress(InetAddress.getByName("1050:0000:0000:0000:0005:0600:300c:326b"), 0));
        } catch (UnknownHostException e) {
            e.printStackTrace();
            assertThat(Boolean.FALSE).isTrue();
        }

        try {
            msg.setStoreHost(new InetSocketAddress(InetAddress.getByName("::1"), 0));
        } catch (UnknownHostException e) {
            e.printStackTrace();
            assertThat(Boolean.FALSE).isTrue();
        }
        return msg;
    }

    private MessageExtBrokerInner buildMessage() {
        return buildMessage(MessageBody, "FooBar");
    }

    private MessageExtBrokerInner buildIPv6HostMessage() {
        return buildIPv6HostMessage(MessageBody, "FooBar");
    }

    private void verifyThatMasterIsFunctional(long totalMsgs, MessageStore master) {
        for (long i = 0; i < totalMsgs; i++) {
            master.putMessage(buildMessage());
        }

        StoreTestUtil.waitCommitLogReput((DefaultMessageStore) messageStore);

        for (long i = 0; i < totalMsgs; i++) {
            GetMessageResult result = master.getMessage("GROUP_A", "FooBar", 0, i, 1024 * 1024, null);
            assertThat(result).isNotNull();
            result.release();

        }
    }

    @Test
    public void testPullSize() throws Exception {
        String topic = "pullSizeTopic";

        for (int i = 0; i < 32; i++) {
            MessageExtBrokerInner messageExtBrokerInner = buildMessage();
            messageExtBrokerInner.setTopic(topic);
            messageExtBrokerInner.setQueueId(0);
            messageStore.putMessage(messageExtBrokerInner);
        }
        // wait for consume queue build
        // the sleep time should be great than consume queue flush interval
        //Thread.sleep(100);
        StoreTestUtil.waitCommitLogReput((DefaultMessageStore) messageStore);
        String group = "simple";
        GetMessageResult getMessageResult32 = messageStore.getMessage(group, topic, 0, 0, 32, null);
        assertThat(getMessageResult32.getMessageBufferList().size()).isEqualTo(32);
        getMessageResult32.release();

        GetMessageResult getMessageResult20 = messageStore.getMessage(group, topic, 0, 0, 20, null);
        assertThat(getMessageResult20.getMessageBufferList().size()).isEqualTo(20);

        getMessageResult20.release();
        GetMessageResult getMessageResult45 = messageStore.getMessage(group, topic, 0, 0, 10, null);
        assertThat(getMessageResult45.getMessageBufferList().size()).isEqualTo(10);
        getMessageResult45.release();

    }

    @Test
    public void testRecover() throws Exception {
        String topic = "recoverTopic";
        MessageBody = StoreMessage.getBytes();
        for (int i = 0; i < 100; i++) {
            MessageExtBrokerInner messageExtBrokerInner = buildMessage();
            messageExtBrokerInner.setTopic(topic);
            messageExtBrokerInner.setQueueId(0);
            messageStore.putMessage(messageExtBrokerInner);
        }

        // Thread.sleep(100);//wait for build consumer queue
        StoreTestUtil.waitCommitLogReput((DefaultMessageStore) messageStore);

        long maxPhyOffset = messageStore.getMaxPhyOffset();
        long maxCqOffset = messageStore.getMaxOffsetInQueue(topic, 0);

        //1.just reboot
        messageStore.shutdown();
        messageStore = buildMessageStore();
        boolean load = messageStore.load();
        assertTrue(load);
        messageStore.start();
        assertTrue(maxPhyOffset == messageStore.getMaxPhyOffset());
        assertTrue(maxCqOffset == messageStore.getMaxOffsetInQueue(topic, 0));

        //2.damage commitlog and reboot normal
        for (int i = 0; i < 100; i++) {
            MessageExtBrokerInner messageExtBrokerInner = buildMessage();
            messageExtBrokerInner.setTopic(topic);
            messageExtBrokerInner.setQueueId(0);
            messageStore.putMessage(messageExtBrokerInner);
        }
        //Thread.sleep(100);
        StoreTestUtil.waitCommitLogReput((DefaultMessageStore) messageStore);
        long secondLastPhyOffset = messageStore.getMaxPhyOffset();
        long secondLastCqOffset = messageStore.getMaxOffsetInQueue(topic, 0);

        MessageExtBrokerInner messageExtBrokerInner = buildMessage();
        messageExtBrokerInner.setTopic(topic);
        messageExtBrokerInner.setQueueId(0);
        messageStore.putMessage(messageExtBrokerInner);

        messageStore.shutdown();

        //damage last message
        damageCommitlog(secondLastPhyOffset);

        //reboot
        messageStore = buildMessageStore();
        load = messageStore.load();
        assertTrue(load);
        messageStore.start();
        assertTrue(secondLastPhyOffset == messageStore.getMaxPhyOffset());
        assertTrue(secondLastCqOffset == messageStore.getMaxOffsetInQueue(topic, 0));

        //3.damage commitlog and reboot abnormal
        for (int i = 0; i < 100; i++) {
            messageExtBrokerInner = buildMessage();
            messageExtBrokerInner.setTopic(topic);
            messageExtBrokerInner.setQueueId(0);
            messageStore.putMessage(messageExtBrokerInner);
        }
        //Thread.sleep(100);
        StoreTestUtil.waitCommitLogReput((DefaultMessageStore) messageStore);
        secondLastPhyOffset = messageStore.getMaxPhyOffset();
        secondLastCqOffset = messageStore.getMaxOffsetInQueue(topic, 0);

        messageExtBrokerInner = buildMessage();
        messageExtBrokerInner.setTopic(topic);
        messageExtBrokerInner.setQueueId(0);
        messageStore.putMessage(messageExtBrokerInner);
        messageStore.shutdown();

        //damage last message
        damageCommitlog(secondLastPhyOffset);
        //add abort file
        String fileName = StorePathConfigHelper.getAbortFile(((DefaultMessageStore) messageStore).getMessageStoreConfig().getStorePathRootDir());
        File file = new File(fileName);
        DefaultMappedFile.ensureDirOK(file.getParent());
        file.createNewFile();

        messageStore = buildMessageStore();
        load = messageStore.load();
        assertTrue(load);
        messageStore.start();
        assertTrue(secondLastPhyOffset == messageStore.getMaxPhyOffset());
        assertTrue(secondLastCqOffset == messageStore.getMaxOffsetInQueue(topic, 0));

        //message write again
        for (int i = 0; i < 100; i++) {
            messageExtBrokerInner = buildMessage();
            messageExtBrokerInner.setTopic(topic);
            messageExtBrokerInner.setQueueId(0);
            messageStore.putMessage(messageExtBrokerInner);
        }
    }

    @Test
    public void testStorePathOK() {
        if (messageStore instanceof DefaultMessageStore) {
            assertTrue(fileExists(((DefaultMessageStore) messageStore).getStorePathPhysic()));
            assertTrue(fileExists(((DefaultMessageStore) messageStore).getStorePathLogic()));
        }
    }

    private boolean fileExists(String path) {
        if (path != null) {
            File f = new File(path);
            return f.exists();
        }
        return false;
    }

    private void damageCommitlog(long offset) throws Exception {
        MessageStoreConfig messageStoreConfig = new MessageStoreConfig();
        File file = new File(messageStoreConfig.getStorePathCommitLog() + File.separator + "00000000000000000000");

        FileChannel fileChannel = new RandomAccessFile(file, "rw").getChannel();
        MappedByteBuffer mappedByteBuffer = fileChannel.map(FileChannel.MapMode.READ_WRITE, 0, 1024 * 1024 * 10);

        int bodyLen = mappedByteBuffer.getInt((int) offset + 84);
        int topicLenIndex = (int) offset + 84 + bodyLen + 4;
        mappedByteBuffer.position(topicLenIndex);
        mappedByteBuffer.putInt(0);
        mappedByteBuffer.putInt(0);
        mappedByteBuffer.putInt(0);
        mappedByteBuffer.putInt(0);

        mappedByteBuffer.force();
        fileChannel.force(true);
        fileChannel.close();
    }

    @Test
    public void testCleanUnusedLmqTopic() throws Exception {
        String lmqTopic = "%LMQ%123";

        MessageExtBrokerInner messageExtBrokerInner = buildMessage();
        messageExtBrokerInner.setTopic("test");
        messageExtBrokerInner.setQueueId(0);
        messageExtBrokerInner.getProperties().put(MessageConst.PROPERTY_INNER_MULTI_DISPATCH, lmqTopic);
        messageStore.putMessage(messageExtBrokerInner);

        Thread.sleep(3000);
        messageStore.cleanUnusedLmqTopic(lmqTopic);

    }

    private class MyMessageArrivingListener implements MessageArrivingListener {
        @Override
        public void arriving(String topic, int queueId, long logicOffset, long tagsCode, long msgStoreTime,
            byte[] filterBitMap, Map<String, String> properties) {
        }
    }
}<|MERGE_RESOLUTION|>--- conflicted
+++ resolved
@@ -115,12 +115,8 @@
         messageStoreConfig.setMaxIndexNum(100 * 100);
         messageStoreConfig.setFlushDiskType(FlushDiskType.SYNC_FLUSH);
         messageStoreConfig.setFlushIntervalConsumeQueue(1);
-<<<<<<< HEAD
         messageStoreConfig.setHaListenPort(StoreTestBase.nextPort());
-        return new DefaultMessageStore(messageStoreConfig, new BrokerStatsManager("simpleTest"), new MyMessageArrivingListener(), new BrokerConfig());
-=======
         return new DefaultMessageStore(messageStoreConfig, new BrokerStatsManager("simpleTest", true), new MyMessageArrivingListener(), new BrokerConfig());
->>>>>>> 13933297
     }
 
     @Test
